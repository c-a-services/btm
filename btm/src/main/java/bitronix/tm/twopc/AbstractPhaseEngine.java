/*
 * Bitronix Transaction Manager
 *
 * Copyright (c) 2010, Bitronix Software.
 *
 * This copyrighted material is made available to anyone wishing to use, modify,
 * copy, or redistribute it subject to the terms and conditions of the GNU
 * Lesser General Public License, as published by the Free Software Foundation.
 *
 * This program is distributed in the hope that it will be useful,
 * but WITHOUT ANY WARRANTY; without even the implied warranty of MERCHANTABILITY
 * or FITNESS FOR A PARTICULAR PURPOSE. See the GNU Lesser General Public License
 * for more details.
 *
 * You should have received a copy of the GNU Lesser General Public License
 * along with this distribution; if not, write to:
 * Free Software Foundation, Inc.
 * 51 Franklin Street, Fifth Floor
 * Boston, MA 02110-1301 USA
 */
package bitronix.tm.twopc;

import bitronix.tm.internal.XAResourceManager;
import bitronix.tm.internal.XAResourceHolderState;
import bitronix.tm.twopc.executor.Job;
import bitronix.tm.twopc.executor.Executor;
import bitronix.tm.utils.Decoder;
import bitronix.tm.utils.CollectionUtils;

import javax.transaction.xa.XAException;
import java.util.*;

import org.slf4j.Logger;
import org.slf4j.LoggerFactory;

/**
 * Abstract phase execution engine.
 *
 * @author lorban
 */
public abstract class AbstractPhaseEngine {

    private final static Logger log = LoggerFactory.getLogger(AbstractPhaseEngine.class);

    private final Executor executor;

    protected AbstractPhaseEngine(Executor executor) {
        this.executor = executor;
    }

    /**
     * Execute the phase. Resources receive the phase command in position order (reversed or not). If there is more than
     * once resource in a position, command is sent in enlistment order (again reversed or not).
     * If {@link bitronix.tm.Configuration#isAsynchronous2Pc()} is true, all commands in a given position are sent
     * in parallel by using the detected {@link Executor} implementation.
     * @param resourceManager the {@link XAResourceManager} containing the enlisted resources to execute the phase on.
     * @param reverse true if jobs should be executed in reverse position / enlistment order, false for natural position / enlistment order.
     * @throws PhaseException if one or more resource threw an exception during phase execution.
     * @see bitronix.tm.twopc.executor.SyncExecutor
     * @see bitronix.tm.twopc.executor.AsyncExecutor
     */
    protected void executePhase(XAResourceManager resourceManager, boolean reverse) throws PhaseException {
        SortedSet<Integer> positions;
        if (reverse) {
            positions = resourceManager.getReverseOrderPositions();
            if (log.isDebugEnabled()) log.debug("executing phase on " + resourceManager.size() + " resource(s) enlisted in " + positions.size() + " position(s) in reverse position order");
        }
        else {
            positions = resourceManager.getNaturalOrderPositions();
            if (log.isDebugEnabled()) log.debug("executing phase on " + resourceManager.size() + " resource(s) enlisted in " + positions.size() + " position(s) in natural position order");
        }

        List<JobsExecutionReport> positionErrorReports = new ArrayList<JobsExecutionReport>();

<<<<<<< HEAD
        Iterator<Integer> it = positions.iterator();
        while (it.hasNext()) {
            Integer positionKey = it.next();
            
=======
        for (Integer positionKey : positions) {
>>>>>>> 30412dc2
            List<XAResourceHolderState> resources;
            if (reverse) {
                resources = resourceManager.getReverseOrderResourcesForPosition(positionKey);
            } else {
                resources = resourceManager.getNaturalOrderResourcesForPosition(positionKey);
            }

            if (log.isDebugEnabled()) log.debug("running " + resources.size() + " job(s) for position '" + positionKey + "'");
            JobsExecutionReport report = runJobsForPosition(resources);
            if (report.getExceptions().size() > 0) {
                if (log.isDebugEnabled()) log.debug(report.getExceptions().size() + " error(s) happened during execution of position '" + positionKey + "'");
                positionErrorReports.add(report);
                break;
            }
            if (log.isDebugEnabled()) log.debug("ran " + resources.size() + " job(s) for position '" + positionKey + "'");
        }

        if (positionErrorReports.size() > 0) {
            // merge all resources and exceptions lists
            List<Exception> exceptions = new ArrayList<Exception>();
            List<XAResourceHolderState> resources = new ArrayList<XAResourceHolderState>();

<<<<<<< HEAD
            for (int i = 0; i < positionErrorReports.size(); i++) {
                JobsExecutionReport report = positionErrorReports.get(i);
=======
            for (JobsExecutionReport report : positionErrorReports) {
>>>>>>> 30412dc2
                exceptions.addAll(report.getExceptions());
                resources.addAll(report.getResources());
            }

            throw new PhaseException(exceptions, resources);
        }
    }

    private JobsExecutionReport runJobsForPosition(List<XAResourceHolderState> resources) {
        List<Job> jobs = new ArrayList<Job>();
        List<Exception> exceptions = new ArrayList<Exception>();
        List<XAResourceHolderState> errorResources = new ArrayList<XAResourceHolderState>();

        // start threads
<<<<<<< HEAD
        for (XAResourceHolderState resourceHolderState : resources) {
            if (!isParticipating(resourceHolderState)) {
                if (log.isDebugEnabled()) { log.debug("skipping not participating resource " + resourceHolderState); }
=======
        for (XAResourceHolderState resource : resources) {
            if (!isParticipating(resource)) {
                if (log.isDebugEnabled()) log.debug("skipping not participating resource " + resource);
>>>>>>> 30412dc2
                continue;
            }

            Job job = createJob(resource);
            Object future = executor.submit(job);
            job.setFuture(future);
            jobs.add(job);
        }

        // wait for threads to finish and check results
        for (Job job : jobs) {
            Object future = job.getFuture();
            while (!executor.isDone(future)) {
                executor.waitFor(future, 1000L);
            }

            XAException xaException = job.getXAException();
            RuntimeException runtimeException = job.getRuntimeException();

            if (xaException != null) {
                if (log.isDebugEnabled()) log.debug("error executing " + job + ", errorCode=" + Decoder.decodeXAExceptionErrorCode(xaException));
                exceptions.add(xaException);
                errorResources.add(job.getResource());
            } else if (runtimeException != null) {
                if (log.isDebugEnabled()) log.debug("error executing " + job);
                exceptions.add(runtimeException);
                errorResources.add(job.getResource());
            }
        }

        if (log.isDebugEnabled()) log.debug("phase executed with " + exceptions.size() + " exception(s)");
        return new JobsExecutionReport(exceptions, errorResources);
    }

    /**
     * Determine if a resource is participating in the phase or not. A participating resource gets
     * a job created to execute the phase's command on it.
     * @param xaResourceHolderState the resource to check for its participation.
     * @return true if the resource must participate in the phase.
     */
    protected abstract boolean isParticipating(XAResourceHolderState xaResourceHolderState);

    /**
     * Create a {@link Job} that is going to execute the phase command on the given resource.
     * @param xaResourceHolderState the resource that is going to receive a command.
     * @return the {@link Job} that is going to execute the command.
     */
    protected abstract Job createJob(XAResourceHolderState xaResourceHolderState);

    /**
     * Log exceptions that happened during a phase failure.
     * @param ex the phase exception.
     */
    protected void logFailedResources(PhaseException ex) {
        List<Exception> exceptions = ex.getExceptions();
        List<XAResourceHolderState> resources = ex.getResourceStates();

        for (int i = 0; i < exceptions.size(); i++) {
<<<<<<< HEAD
            Throwable t = exceptions.get(i);
            XAResourceHolderState holderState = resources.get(i);
            log.error("resource " + holderState.getUniqueName() + " failed on " + holderState.getXid(), t);
=======
            Exception e = exceptions.get(i);
            XAResourceHolderState holderState = resources.get(i);
            log.error("resource " + holderState.getUniqueName() + " failed on " + holderState.getXid(), e);
>>>>>>> 30412dc2
        }
    }

    protected static Set<String> collectResourcesUniqueNames(List<XAResourceHolderState> resources) {
        Set<String> uniqueNames = new HashSet<String>();

        for (XAResourceHolderState resourceHolderState : resources) {
            uniqueNames.add(resourceHolderState.getUniqueName());
        }

        return uniqueNames;
    }

    protected static List<XAResourceHolderState> collectNotInterestedResources(List<XAResourceHolderState> allResources, List<XAResourceHolderState> interestedResources) {
<<<<<<< HEAD
        List<XAResourceHolderState> result = new ArrayList();
=======
        List<XAResourceHolderState> result = new ArrayList<XAResourceHolderState>();
>>>>>>> 30412dc2

        for (XAResourceHolderState resourceHolderState : allResources) {
            if (!CollectionUtils.containsByIdentity(interestedResources, resourceHolderState))
                result.add(resourceHolderState);
        }

        return result;
    }

    private final static class JobsExecutionReport {
<<<<<<< HEAD
        private List<Exception> exceptions;
        private List<XAResourceHolderState> resources;

        private JobsExecutionReport(List<Exception> exceptions, List<XAResourceHolderState> resources) {
            this.exceptions = exceptions;
            this.resources = resources;
=======
        private final List<Exception> exceptions;
        private final List<XAResourceHolderState> resources;

        private JobsExecutionReport(List<Exception> exceptions, List<XAResourceHolderState> resources) {
            this.exceptions = Collections.unmodifiableList(exceptions);
            this.resources = Collections.unmodifiableList(resources);
>>>>>>> 30412dc2
        }

        public List<Exception> getExceptions() {
            return exceptions;
        }

        public List<XAResourceHolderState> getResources() {
            return resources;
        }
    }

}<|MERGE_RESOLUTION|>--- conflicted
+++ resolved
@@ -72,14 +72,7 @@
 
         List<JobsExecutionReport> positionErrorReports = new ArrayList<JobsExecutionReport>();
 
-<<<<<<< HEAD
-        Iterator<Integer> it = positions.iterator();
-        while (it.hasNext()) {
-            Integer positionKey = it.next();
-            
-=======
         for (Integer positionKey : positions) {
->>>>>>> 30412dc2
             List<XAResourceHolderState> resources;
             if (reverse) {
                 resources = resourceManager.getReverseOrderResourcesForPosition(positionKey);
@@ -102,12 +95,7 @@
             List<Exception> exceptions = new ArrayList<Exception>();
             List<XAResourceHolderState> resources = new ArrayList<XAResourceHolderState>();
 
-<<<<<<< HEAD
-            for (int i = 0; i < positionErrorReports.size(); i++) {
-                JobsExecutionReport report = positionErrorReports.get(i);
-=======
             for (JobsExecutionReport report : positionErrorReports) {
->>>>>>> 30412dc2
                 exceptions.addAll(report.getExceptions());
                 resources.addAll(report.getResources());
             }
@@ -122,15 +110,9 @@
         List<XAResourceHolderState> errorResources = new ArrayList<XAResourceHolderState>();
 
         // start threads
-<<<<<<< HEAD
-        for (XAResourceHolderState resourceHolderState : resources) {
-            if (!isParticipating(resourceHolderState)) {
-                if (log.isDebugEnabled()) { log.debug("skipping not participating resource " + resourceHolderState); }
-=======
         for (XAResourceHolderState resource : resources) {
             if (!isParticipating(resource)) {
                 if (log.isDebugEnabled()) log.debug("skipping not participating resource " + resource);
->>>>>>> 30412dc2
                 continue;
             }
 
@@ -189,15 +171,9 @@
         List<XAResourceHolderState> resources = ex.getResourceStates();
 
         for (int i = 0; i < exceptions.size(); i++) {
-<<<<<<< HEAD
-            Throwable t = exceptions.get(i);
-            XAResourceHolderState holderState = resources.get(i);
-            log.error("resource " + holderState.getUniqueName() + " failed on " + holderState.getXid(), t);
-=======
             Exception e = exceptions.get(i);
             XAResourceHolderState holderState = resources.get(i);
             log.error("resource " + holderState.getUniqueName() + " failed on " + holderState.getXid(), e);
->>>>>>> 30412dc2
         }
     }
 
@@ -212,11 +188,7 @@
     }
 
     protected static List<XAResourceHolderState> collectNotInterestedResources(List<XAResourceHolderState> allResources, List<XAResourceHolderState> interestedResources) {
-<<<<<<< HEAD
-        List<XAResourceHolderState> result = new ArrayList();
-=======
         List<XAResourceHolderState> result = new ArrayList<XAResourceHolderState>();
->>>>>>> 30412dc2
 
         for (XAResourceHolderState resourceHolderState : allResources) {
             if (!CollectionUtils.containsByIdentity(interestedResources, resourceHolderState))
@@ -227,21 +199,12 @@
     }
 
     private final static class JobsExecutionReport {
-<<<<<<< HEAD
-        private List<Exception> exceptions;
-        private List<XAResourceHolderState> resources;
-
-        private JobsExecutionReport(List<Exception> exceptions, List<XAResourceHolderState> resources) {
-            this.exceptions = exceptions;
-            this.resources = resources;
-=======
         private final List<Exception> exceptions;
         private final List<XAResourceHolderState> resources;
 
         private JobsExecutionReport(List<Exception> exceptions, List<XAResourceHolderState> resources) {
             this.exceptions = Collections.unmodifiableList(exceptions);
             this.resources = Collections.unmodifiableList(resources);
->>>>>>> 30412dc2
         }
 
         public List<Exception> getExceptions() {
