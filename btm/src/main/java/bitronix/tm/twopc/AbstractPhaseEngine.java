--- conflicted
+++ resolved
@@ -63,11 +63,11 @@
         SortedSet<Integer> positions;
         if (reverse) {
             positions = resourceManager.getReverseOrderPositions();
-            if (log.isDebugEnabled()) { log.debug("executing phase on " + resourceManager.size() + " resource(s) enlisted in " + positions.size() + " position(s) in reverse position order"); }
+            if (log.isDebugEnabled()) log.debug("executing phase on " + resourceManager.size() + " resource(s) enlisted in " + positions.size() + " position(s) in reverse position order");
         }
         else {
             positions = resourceManager.getNaturalOrderPositions();
-            if (log.isDebugEnabled()) { log.debug("executing phase on " + resourceManager.size() + " resource(s) enlisted in " + positions.size() + " position(s) in natural position order"); }
+            if (log.isDebugEnabled()) log.debug("executing phase on " + resourceManager.size() + " resource(s) enlisted in " + positions.size() + " position(s) in natural position order");
         }
 
         List<JobsExecutionReport> positionErrorReports = new ArrayList<JobsExecutionReport>();
@@ -80,14 +80,14 @@
                 resources = resourceManager.getNaturalOrderResourcesForPosition(positionKey);
             }
 
-            if (log.isDebugEnabled()) { log.debug("running " + resources.size() + " job(s) for position '" + positionKey + "'"); }
+            if (log.isDebugEnabled()) log.debug("running " + resources.size() + " job(s) for position '" + positionKey + "'");
             JobsExecutionReport report = runJobsForPosition(resources);
             if (report.getExceptions().size() > 0) {
-                if (log.isDebugEnabled()) { log.debug(report.getExceptions().size() + " error(s) happened during execution of position '" + positionKey + "'"); }
+                if (log.isDebugEnabled()) log.debug(report.getExceptions().size() + " error(s) happened during execution of position '" + positionKey + "'");
                 positionErrorReports.add(report);
                 break;
             }
-            if (log.isDebugEnabled()) { log.debug("ran " + resources.size() + " job(s) for position '" + positionKey + "'"); }
+            if (log.isDebugEnabled()) log.debug("ran " + resources.size() + " job(s) for position '" + positionKey + "'");
         }
 
         if (positionErrorReports.size() > 0) {
@@ -110,16 +110,9 @@
         List<XAResourceHolderState> errorResources = new ArrayList<XAResourceHolderState>();
 
         // start threads
-<<<<<<< HEAD
-        while (it.hasNext()) {
-            XAResourceHolderState resourceHolderState = (XAResourceHolderState) it.next();
-            if (!isParticipating(resourceHolderState)) {
-                if (log.isDebugEnabled()) { log.debug("skipping not participating resource " + resourceHolderState); }
-=======
         for (XAResourceHolderState resource : resources) {
             if (!isParticipating(resource)) {
                 if (log.isDebugEnabled()) log.debug("skipping not participating resource " + resource);
->>>>>>> 411ef721
                 continue;
             }
 
@@ -140,17 +133,17 @@
             RuntimeException runtimeException = job.getRuntimeException();
 
             if (xaException != null) {
-                if (log.isDebugEnabled()) { log.debug("error executing " + job + ", errorCode=" + Decoder.decodeXAExceptionErrorCode(xaException)); }
+                if (log.isDebugEnabled()) log.debug("error executing " + job + ", errorCode=" + Decoder.decodeXAExceptionErrorCode(xaException));
                 exceptions.add(xaException);
                 errorResources.add(job.getResource());
             } else if (runtimeException != null) {
-                if (log.isDebugEnabled()) { log.debug("error executing " + job); }
+                if (log.isDebugEnabled()) log.debug("error executing " + job);
                 exceptions.add(runtimeException);
                 errorResources.add(job.getResource());
             }
         }
 
-        if (log.isDebugEnabled()) { log.debug("phase executed with " + exceptions.size() + " exception(s)"); }
+        if (log.isDebugEnabled()) log.debug("phase executed with " + exceptions.size() + " exception(s)");
         return new JobsExecutionReport(exceptions, errorResources);
     }
 
