--- conflicted
+++ resolved
@@ -24,16 +24,9 @@
 import org.slf4j.Logger;
 import org.slf4j.LoggerFactory;
 
-<<<<<<< HEAD
-import java.lang.management.ManagementFactory;
-
-import javax.management.MBeanServer;
-import javax.management.ObjectName;
-=======
 import javax.management.MBeanServer;
 import javax.management.ObjectName;
 import java.lang.management.ManagementFactory;
->>>>>>> 411ef721
 
 /**
  * Simple JMX facade. In case JMX is disabled, calling methods of this class have no effect.
@@ -43,21 +36,7 @@
 public final class ManagementRegistrar {
 
     private final static Logger log = LoggerFactory.getLogger(ManagementRegistrar.class);
-<<<<<<< HEAD
-    private final static MBeanServer mbeanServer;
 
-    static {
-        boolean enableJmx = !TransactionManagerServices.getConfiguration().isDisableJmx();
-
-        if (enableJmx) {
-            mbeanServer = ManagementFactory.getPlatformMBeanServer();
-        } else {
-            mbeanServer = null;
-        }
-    }
-=======
-
->>>>>>> 411ef721
 
     private ManagementRegistrar() {
     }
@@ -104,8 +83,6 @@
         }
     }
 
-<<<<<<< HEAD
-=======
     private static MBeanServer getMBeanServer() {
         if (!TransactionManagerServices.getConfiguration().isDisableJmx()) {
             return ManagementFactory.getPlatformMBeanServer();
@@ -114,5 +91,4 @@
         }
     }
 
->>>>>>> 411ef721
 }