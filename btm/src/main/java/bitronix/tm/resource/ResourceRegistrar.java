--- conflicted
+++ resolved
@@ -41,11 +41,7 @@
 
     private final static Logger log = LoggerFactory.getLogger(ResourceRegistrar.class);
 
-<<<<<<< HEAD
-    private final static Map resources = new HashMap();
-=======
     private final static Map<String, XAResourceProducer> resources = new HashMap<String, XAResourceProducer>();
->>>>>>> 411ef721
 
     /**
      * Get a registered {@link XAResourceProducer}.
@@ -78,7 +74,7 @@
             throw new IllegalArgumentException("resource with uniqueName '" + producer.getUniqueName() + "' has already been registered");
 
         if (TransactionManagerServices.isTransactionManagerRunning()) {
-            if (log.isDebugEnabled()) { log.debug("transaction manager is running, recovering resource " + uniqueName); }
+            if (log.isDebugEnabled()) log.debug("transaction manager is running, recovering resource " + uniqueName);
             IncrementalRecoverer.recover(producer);
         }
 
@@ -94,7 +90,7 @@
         if (producer.getUniqueName() == null)
             throw new IllegalArgumentException("invalid resource with null uniqueName");
         if (!resources.containsKey(uniqueName)) {
-            if (log.isDebugEnabled()) { log.debug("resource with uniqueName '" + producer.getUniqueName() + "' has not been registered"); }
+            if (log.isDebugEnabled()) log.debug("resource with uniqueName '" + producer.getUniqueName() + "' has not been registered");
             return;
         }
         resources.remove(uniqueName);
@@ -111,10 +107,10 @@
 
             XAResourceHolder resourceHolder = producer.findXAResourceHolder(xaResource);
             if (resourceHolder != null) {
-                if (log.isDebugEnabled()) { log.debug("XAResource " + xaResource + " belongs to " + resourceHolder + " that itself belongs to " + producer); }
+                if (log.isDebugEnabled()) log.debug("XAResource " + xaResource + " belongs to " + resourceHolder + " that itself belongs to " + producer);
                 return resourceHolder;
             }
-            if (log.isDebugEnabled()) { log.debug("XAResource " + xaResource + " does not belong to any resource of " + producer); }
+            if (log.isDebugEnabled()) log.debug("XAResource " + xaResource + " does not belong to any resource of " + producer);
         }
         return null;
     }
