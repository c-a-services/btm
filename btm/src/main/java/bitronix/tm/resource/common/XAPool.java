/*
 * Bitronix Transaction Manager
 *
 * Copyright (c) 2010, Bitronix Software.
 *
 * This copyrighted material is made available to anyone wishing to use, modify,
 * copy, or redistribute it subject to the terms and conditions of the GNU
 * Lesser General Public License, as published by the Free Software Foundation.
 *
 * This program is distributed in the hope that it will be useful,
 * but WITHOUT ANY WARRANTY; without even the implied warranty of MERCHANTABILITY
 * or FITNESS FOR A PARTICULAR PURPOSE. See the GNU Lesser General Public License
 * for more details.
 *
 * You should have received a copy of the GNU Lesser General Public License
 * along with this distribution; if not, write to:
 * Free Software Foundation, Inc.
 * 51 Franklin Street, Fifth Floor
 * Boston, MA 02110-1301 USA
 */
package bitronix.tm.resource.common;

import java.util.*;
import java.util.concurrent.*;
import java.util.concurrent.atomic.AtomicBoolean;
import java.util.concurrent.locks.ReentrantReadWriteLock;

import javax.transaction.Synchronization;

import org.slf4j.*;

import bitronix.tm.*;
import bitronix.tm.internal.*;
import bitronix.tm.recovery.*;
import bitronix.tm.utils.*;
import bitronix.tm.utils.CryptoEngine;

/**
 * Generic XA pool. {@link XAStatefulHolder} instances are created by the {@link XAPool} out of a
 * {@link XAResourceProducer}. Those objects are then pooled and can be retrieved and/or recycled by the pool
 * depending on the running XA transaction's and the {@link XAStatefulHolder}'s states.
 *
 * @author lorban
 */
public class XAPool implements StateChangeListener {

    private final static Logger log = LoggerFactory.getLogger(XAPool.class);
    private final static String PASSWORD_PROPERTY_NAME = "password";

    private final Map<Uid, StatefulHolderThreadLocal> statefulHolderTransactionMap = new ConcurrentHashMap<Uid, StatefulHolderThreadLocal>();
    private final BlockingQueue<XAStatefulHolder> availablePool = new LinkedBlockingQueue<XAStatefulHolder>();
    private final Queue<XAStatefulHolder> accessiblePool = new ConcurrentLinkedQueue<XAStatefulHolder>();
    private final Queue<XAStatefulHolder> inaccessiblePool = new ConcurrentLinkedQueue<XAStatefulHolder>();

    /**
     * The stateTransitionLock makes sure that transitions of XAStatefulHolders from one state to another
     * are atomic.  A ReentrantReadWriteLock allows any number of readers to access and iterate the 
     * accessiblePool and inaccessiblePool without blocking.  Readers are blocked only for the instant
     * when a connection is moving between pools.  We use a lock, in addition to the collections being 
     * concurrent, because concurrent collections only guarantee atomic reads and writes, but not consistent
     * iteration. Iterating over a concurrent collection while it is modified can lead to the same element
     * being seen twice or some elements never being seen at all.
     */
    private final ReentrantReadWriteLock stateTransitionLock = new ReentrantReadWriteLock();

    private final ResourceBean bean;
    private final XAResourceProducer xaResourceProducer;
    private final Object xaFactory;
    private final AtomicBoolean failed = new AtomicBoolean();

    public XAPool(XAResourceProducer xaResourceProducer, ResourceBean bean) throws Exception {
        this.xaResourceProducer = xaResourceProducer;
        this.bean = bean;
        if (bean.getMaxPoolSize() < 1 || bean.getMinPoolSize() > bean.getMaxPoolSize())
            throw new IllegalArgumentException("cannot create a pool with min " + bean.getMinPoolSize() + " connection(s) and max " + bean.getMaxPoolSize() + " connection(s)");
        if (bean.getAcquireIncrement() < 1)
            throw new IllegalArgumentException("cannot create a pool with a connection acquisition increment less than 1, configured value is " + bean.getAcquireIncrement());

        xaFactory = createXAFactory(bean);
        init();

        if (bean.getIgnoreRecoveryFailures())
            log.warn("resource '" + bean.getUniqueName() + "' is configured to ignore recovery failures, make sure this setting is not enabled on a production system!");
    }

<<<<<<< HEAD
    /**
     * Get the XAFactory (XADataSource) that produces objects for this pool.
     *
     * @return the factory (XADataSource) object
     */
=======
    private synchronized void init() throws Exception {
        growUntilMinPoolSize();

        if (bean.getMaxIdleTime() > 0) {
            TransactionManagerServices.getTaskScheduler().schedulePoolShrinking(this);
        }
    }

>>>>>>> 2a77569b
    public Object getXAFactory() {
        return xaFactory;
    }

    /**
     * Sets this XAPool as failed or unfailed, requiring recovery.
     *
     * @param failed true if this XAPool has failed and requires recovery, false if it is ok
     */
    public void setFailed(boolean failed) {
        this.failed.set(failed);
    }

    /**
     * Is the XAPool in a failed state?
     *
     * @return true if this XAPool has failed, false otherwise
     */
    public boolean isFailed() {
        return failed.get();
    }

    /**
     * Get a connection handle from this pool.
     *
     * @return a connection handle
     * @throws Exception throw in the pool is unrecoverable or a timeout occurs getting a connection
     */
    public Object getConnectionHandle() throws Exception {
        return getConnectionHandle(true);
    }
    
    /**
     * Get a connection handle from this pool.
     * 
     * @param recycle true if we should try to get a connection in the NON_ACCESSIBLE pool in the same transaction
     * @return a connection handle
     * @throws Exception throw in the pool is unrecoverable or a timeout occurs getting a connection
     */
    public Object getConnectionHandle(boolean recycle) throws Exception {
        if (isFailed()) {
            synchronized (this) {
                try {
                    if (isFailed()) {
                        if (log.isDebugEnabled()) { log.debug("resource '" + bean.getUniqueName() + "' is marked as failed, resetting and recovering it before trying connection acquisition"); }
                        close();
                        init();
                        IncrementalRecoverer.recover(xaResourceProducer);
                    }
                }
                catch (RecoveryException ex) {
                    throw new BitronixRuntimeException("incremental recovery failed when trying to acquire a connection from failed resource '" + bean.getUniqueName() + "'", ex);
                }
                catch (Exception ex) {
                    throw new BitronixRuntimeException("pool reset failed when trying to acquire a connection from failed resource '" + bean.getUniqueName() + "'", ex);
                }
            }
        }

        long before = MonotonicClock.currentTimeMillis();
        long remainingTimeMs = bean.getAcquisitionTimeout() * 1000L;
        while (true) {
            XAStatefulHolder xaStatefulHolder = null;
            if (recycle) {
                if (bean.getShareTransactionConnections()) {
                    xaStatefulHolder = getSharedXAStatefulHolder();
                }
                else {
                    xaStatefulHolder = getNotAccessible();
                }
            }

            if (xaStatefulHolder == null) {
                xaStatefulHolder = getInPool(remainingTimeMs);
            }
            if (log.isDebugEnabled()) { log.debug("found " + Decoder.decodeXAStatefulHolderState(xaStatefulHolder.getState()) + " connection " + xaStatefulHolder + " from " + this); }

            try {
                // getConnectionHandle() here could throw an exception, if it doesn't the connection is
                // still alive and we can share it (if sharing is enabled)
                Object connectionHandle = xaStatefulHolder.getConnectionHandle();
                if (bean.getShareTransactionConnections()) {
                    putSharedXAStatefulHolder(xaStatefulHolder);
                }
                growUntilMinPoolSize();
                return connectionHandle;
            } catch (Exception ex) {
                try {
                    if (log.isDebugEnabled()) { log.debug("connection is invalid, trying to close it", ex); }
                    xaStatefulHolder.close();
                } catch (Exception ex2) {
                    if (log.isDebugEnabled()) { log.debug("exception while trying to close invalid connection, ignoring it", ex2); }
                }
<<<<<<< HEAD
                finally {
                    if (xaStatefulHolder.getState() != XAStatefulHolder.STATE_CLOSED) {
                        stateChanged(xaStatefulHolder, xaStatefulHolder.getState(), XAStatefulHolder.STATE_CLOSED);
                    }
                    if (log.isDebugEnabled()) { log.debug("removed invalid connection " + xaStatefulHolder + " from " + this); }
=======
                objects.remove(xaStatefulHolder);
                if (log.isDebugEnabled()) log.debug("removed invalid connection " + xaStatefulHolder + " from " + this);

                if (log.isDebugEnabled()) log.debug("waiting " + bean.getAcquisitionInterval() + "s before trying to acquire a connection again from " + this);
                long waitTime = bean.getAcquisitionInterval() * 1000L;
                if (waitTime > 0) {
                    try {
                        wait(waitTime);
                    } catch (InterruptedException ex2) {
                        // ignore
                    }
>>>>>>> 2a77569b
                }

                // check for timeout
                long now = MonotonicClock.currentTimeMillis();
                remainingTimeMs -= (now - before);
                before = now;
                if (remainingTimeMs <= 0) {
                    throw new BitronixRuntimeException("cannot get valid connection from " + this + " after trying for " + bean.getAcquisitionTimeout() + "s", ex);
                }

                Thread.sleep(bean.getAcquisitionInterval() * 1000L);
            }
        } // while true
    }

    /**
     * Close down and cleanup this XAPool instance.
     */
    public synchronized void close() {
        if (log.isDebugEnabled()) { log.debug("closing all connections of " + this); }
        
        for (XAStatefulHolder xaStatefulHolder : getXAResourceHolders()) {
            try {
                xaStatefulHolder.close();
            } catch (Exception ex) {
                if (log.isDebugEnabled()) { log.debug("ignoring exception while closing connection " + xaStatefulHolder, ex); }
            }
        }

        if (TransactionManagerServices.isTaskSchedulerRunning())
            TransactionManagerServices.getTaskScheduler().cancelPoolShrinking(this);

        availablePool.clear();
        accessiblePool.clear();
        inaccessiblePool.clear();
        failed.set(false);
    }

    /**
     * Get the total size of this pool. 
     *
     * @return the total size of this pool
     */
    public long totalPoolSize() {
        return availablePool.size() + accessiblePool.size() + inaccessiblePool.size();
    }

    public long inPoolSize() {
    	return availablePool.size();
    }

    public List<XAStatefulHolder> getXAResourceHolders() {
    	List<XAStatefulHolder> holders = new ArrayList<XAStatefulHolder>();
    	holders.addAll(availablePool);
    	holders.addAll(accessiblePool);
    	holders.addAll(inaccessiblePool);
        return holders;
    }

    public Date getNextShrinkDate() {
        return new Date(MonotonicClock.currentTimeMillis() + bean.getMaxIdleTime() * 1000);
    }

    /**
     * This method is called to initialize the pool.
     *
     * @throws Exception
     */
    private void init() throws Exception {
        growUntilMinPoolSize();

        if (bean.getMaxIdleTime() > 0) {
            TransactionManagerServices.getTaskScheduler().schedulePoolShrinking(this);
        }
    }

    private synchronized void growUntilMinPoolSize() throws Exception {
        if (log.isDebugEnabled()) { log.debug("growing " + this + " to minimum pool size " + bean.getMinPoolSize()); }
        for (int i = (int)totalPoolSize(); i < bean.getMinPoolSize() ;i++) {
            createPooledObject(xaFactory);
        }
    }

    public void shrink() throws Exception {
        if (log.isDebugEnabled()) { log.debug("shrinking " + this); }
        expireOrCloseStatefulHolders(false);
        if (log.isDebugEnabled()) { log.debug("shrunk " + this); }
    }

    public void reset() throws Exception {
        if (log.isDebugEnabled()) { log.debug("resetting " + this); }
        expireOrCloseStatefulHolders(true);
        if (log.isDebugEnabled()) { log.debug("reset " + this); }
    }

    private synchronized void expireOrCloseStatefulHolders(boolean forceClose) throws Exception {
        int closed = 0;
        final long now = MonotonicClock.currentTimeMillis();
        final int availableSize = availablePool.size();
        for (int i = 0; i < availableSize; i++) {
            XAStatefulHolder xaStatefulHolder = availablePool.poll();
            if (xaStatefulHolder == null) {
                break;
            }

            long expirationTime = (xaStatefulHolder.getLastReleaseDate().getTime() + (bean.getMaxIdleTime() * 1000));
            if (bean.getMaxLifeTime() > 0)
            {
                long endOfLife = xaStatefulHolder.getCreationDate().getTime() + (bean.getMaxLifeTime() * 1000);
                expirationTime = Math.min(expirationTime, endOfLife);
            }

            if (!forceClose && log.isDebugEnabled()) { log.debug("checking if connection can be closed: " + xaStatefulHolder + " - closing time: " + expirationTime + ", now time: " + now); }
            if (expirationTime <= now || forceClose) {
                try {
                    closed++;
                    xaStatefulHolder.close();
                } catch (Exception ex) {
                    log.warn("error closing " + xaStatefulHolder, ex);
                }
            } else {
                availablePool.add(xaStatefulHolder);
            }
        } // for

        if (log.isDebugEnabled()) { log.debug("closed " + closed + (forceClose ? " " : " idle ") + "connection(s)"); }

        growUntilMinPoolSize();
    }

    public void stateChanged(XAStatefulHolder source, int oldState, int newState) {
        stateTransitionLock.writeLock().lock();
        try {
        	switch (newState) {
        	case XAStatefulHolder.STATE_IN_POOL:
        		if (log.isDebugEnabled()) { log.debug("added " + source + " to the available pool"); }
        		availablePool.add(source);
        		break;
        	case XAStatefulHolder.STATE_ACCESSIBLE:
        		if (log.isDebugEnabled()) { log.debug("added " + source + " to the accessible pool"); }
        		accessiblePool.add(source);
        		break;
        	case XAStatefulHolder.STATE_NOT_ACCESSIBLE:
        		if (log.isDebugEnabled()) { log.debug("added " + source + " to the inaccessible pool"); }
        		inaccessiblePool.add(source);
        		break;
        	case XAStatefulHolder.STATE_CLOSED:
                source.removeStateChangeEventListener(this);
        		break;
        	}
        }
        finally {
            stateTransitionLock.writeLock().unlock();
        }
    }

    public void stateChanging(XAStatefulHolder source, int currentState, int futureState) {
        stateTransitionLock.writeLock().lock();
        try {
            switch (currentState) {
            case XAStatefulHolder.STATE_IN_POOL:
                if (log.isDebugEnabled()) { log.debug("removed " + source + " from the available pool"); }
                availablePool.remove(source);
                break;
            case XAStatefulHolder.STATE_ACCESSIBLE:
                if (log.isDebugEnabled()) { log.debug("removed " + source + " from the accessible pool"); }
                accessiblePool.remove(source);
                break;
            case XAStatefulHolder.STATE_NOT_ACCESSIBLE:
                if (log.isDebugEnabled()) { log.debug("removed " + source + " from the inaccessible pool"); }
                inaccessiblePool.remove(source);
                break;
            case XAStatefulHolder.STATE_CLOSED:
                source.removeStateChangeEventListener(this);
                break;
            }
        }
        finally {
            stateTransitionLock.writeLock().unlock();
        }
    }

    public String toString() {
        return "an XAPool of resource " + bean.getUniqueName() + " with " + totalPoolSize() + " connection(s) (" + inPoolSize() + " still available)" + (isFailed() ? " -failed-" : "");
    }

    private void createPooledObject(Object xaFactory) throws Exception {
        XAStatefulHolder xaStatefulHolder = xaResourceProducer.createPooledConnection(xaFactory, bean);
        xaStatefulHolder.addStateChangeEventListener(this);
        availablePool.add(xaStatefulHolder);
    }

    private static Object createXAFactory(ResourceBean bean) throws Exception {
        String className = bean.getClassName();
        if (className == null)
            throw new IllegalArgumentException("className cannot be null");
        Class<?> xaFactoryClass = ClassLoaderUtils.loadClass(className);
        Object xaFactory = xaFactoryClass.newInstance();

        for (Map.Entry<Object, Object> entry : bean.getDriverProperties().entrySet()) {
            String name = (String) entry.getKey();
            Object value = entry.getValue();

            if (name.endsWith(PASSWORD_PROPERTY_NAME)) {
                value = decrypt(value.toString());
            }

            if (log.isDebugEnabled()) { log.debug("setting vendor property '" + name + "' to '" + value + "'"); }
            PropertyUtils.setProperty(xaFactory, name, value);
        }
        return xaFactory;
    }

    private static String decrypt(String resourcePassword) throws Exception {
        int startIdx = resourcePassword.indexOf("{");
        int endIdx = resourcePassword.indexOf("}");

        if (startIdx != 0 || endIdx == -1)
            return resourcePassword;

        String cipher = resourcePassword.substring(1, endIdx);
        if (log.isDebugEnabled()) { log.debug("resource password is encrypted, decrypting " + resourcePassword); }
        return CryptoEngine.decrypt(cipher, resourcePassword.substring(endIdx + 1));
    }

    /**
     * Get a XAStatefulHolder (connection) from the NOT_ACCESSIBLE pool.
     *
     * @return a connection, or null if there are no connections in the inaccessible pool for the current transaction
     */
    private XAStatefulHolder getNotAccessible() {
        if (log.isDebugEnabled()) { log.debug("trying to recycle a NOT_ACCESSIBLE connection of " + this); }
        BitronixTransaction transaction = TransactionContextHelper.currentTransaction();
        if (transaction == null) {
            if (log.isDebugEnabled()) { log.debug("no current transaction, no connection can be in state NOT_ACCESSIBLE when there is no global transaction context"); }
            return null;
        }
        Uid currentTxGtrid = transaction.getResourceManager().getGtrid();
        if (log.isDebugEnabled()) { log.debug("current transaction GTRID is [" + currentTxGtrid + "]"); }

        stateTransitionLock.readLock().lock();
        try {
            for (XAStatefulHolder xaStatefulHolder : inaccessiblePool) {
                if (log.isDebugEnabled()) { log.debug("found a connection in NOT_ACCESSIBLE state: " + xaStatefulHolder); }
                if (containsXAResourceHolderMatchingGtrid(xaStatefulHolder, currentTxGtrid))
                    return xaStatefulHolder;
            } // for
    
            if (log.isDebugEnabled()) { log.debug("no NOT_ACCESSIBLE connection enlisted in this transaction"); }
            return null;
        }
        finally {
            stateTransitionLock.readLock().unlock();
        }
    }

    private boolean containsXAResourceHolderMatchingGtrid(XAStatefulHolder xaStatefulHolder, final Uid currentTxGtrid) {
        List<XAResourceHolder> xaResourceHolders = xaStatefulHolder.getXAResourceHolders();
        if (log.isDebugEnabled()) { log.debug(xaResourceHolders.size() + " xa resource(s) created by connection in NOT_ACCESSIBLE state: " + xaStatefulHolder); }
        for (XAResourceHolder xaResourceHolder : xaResourceHolders) {

            class LocalVisitor implements XAResourceHolderStateVisitor {
                private boolean found;
                public boolean visit(XAResourceHolderState xaResourceHolderState) {
                    // compare GTRIDs
                    BitronixXid bitronixXid = xaResourceHolderState.getXid();
                    Uid resourceGtrid = bitronixXid.getGlobalTransactionIdUid();
                    if (log.isDebugEnabled()) { log.debug("NOT_ACCESSIBLE xa resource GTRID: " + resourceGtrid); }
                    if (currentTxGtrid.equals(resourceGtrid)) {
                        if (log.isDebugEnabled()) { log.debug("NOT_ACCESSIBLE xa resource's GTRID matched this transaction's GTRID, recycling it"); }
                        found = true;
                    }
                    return !found; // continue visitation if not found, stop visitation if found
                }
            }
            LocalVisitor xaResourceHolderStateVisitor = new LocalVisitor();
            xaResourceHolder.acceptVisitorForXAResourceHolderStates(currentTxGtrid, xaResourceHolderStateVisitor);
            return xaResourceHolderStateVisitor.found;
        }
        return false;
    }

    /**
     * Get an IN_POOL connection.  This method blocks for up to remainingTimeMs milliseconds
     * for someone to return or create a connection in the available pool.  If remainingTimeMs
     * expires, an exception is thrown.
     *
     * @param remainingTimeMs the maximum time to wait for a connection
     * @return a connection from the available (IN_POOL) pool
     * @throws Exception thrown in no connection is available before the remainingTimeMs time expires
     */
    private XAStatefulHolder getInPool(long remainingTimeMs) throws Exception {
        if (log.isDebugEnabled()) { log.debug("getting a IN_POOL connection from " + this); }

        if (inPoolSize() == 0) {
            if (log.isDebugEnabled()) { log.debug("no more free connection in " + this + ", trying to grow it"); }
            grow();
        }

        if (log.isDebugEnabled()) { log.debug("getting IN_POOL connection, waiting if necessary, current size is " + inPoolSize()); }

        try {
        	XAStatefulHolder xaStatefulHolder = availablePool.poll(remainingTimeMs, TimeUnit.MILLISECONDS);
        	if (xaStatefulHolder != null) {
        		return xaStatefulHolder;
        	}
        	throw new BitronixRuntimeException("XA pool of resource " + bean.getUniqueName() + " still empty after " + bean.getAcquisitionTimeout() + "s wait time");
		} catch (InterruptedException e) {
			throw new BitronixRuntimeException("Interrupted while waiting for IN_POOL connection.");
		}
    }

    /**
     * Grow the pool by "acquire increment" amount up to the max pool size.
     *
     * @throws Exception thrown if creating a pooled objects fails
     */
    private synchronized void grow() throws Exception {
        if (totalPoolSize() < bean.getMaxPoolSize()) {
            long increment = bean.getAcquireIncrement();
            if (totalPoolSize() + increment > bean.getMaxPoolSize()) {
                increment = bean.getMaxPoolSize() - totalPoolSize();
            }

            if (log.isDebugEnabled()) { log.debug("incrementing " + bean.getUniqueName() + " pool size by " + increment + " unit(s) to reach " + (totalPoolSize() + increment) + " connection(s)"); }
            for (int i=0; i < increment ;i++) {
                createPooledObject(xaFactory);
            }
<<<<<<< HEAD
        }
        else {
            if (log.isDebugEnabled()) { log.debug("pool " + bean.getUniqueName() + " already at max size of " + totalPoolSize() + " connection(s), not growing it"); }
        }
    }

=======
        } else {
            if (log.isDebugEnabled()) log.debug("pool " + bean.getUniqueName() + " already at max size of " + totalPoolSize() + " connection(s), not growing it");
        }
    }

    private synchronized void growUntilMinPoolSize() throws Exception {
        for (int i = (int)totalPoolSize(); i < bean.getMinPoolSize() ;i++) {
            createPooledObject(xaFactory);
        }
    }

    private synchronized void waitForConnectionInPool() {
        long remainingTime = bean.getAcquisitionTimeout() * 1000L;
        if (log.isDebugEnabled()) log.debug("waiting for IN_POOL connections count to be > 0, currently is " + inPoolSize());
        while (inPoolSize() == 0) {
            long before = MonotonicClock.currentTimeMillis();
            try {
                if (log.isDebugEnabled()) log.debug("waiting " + remainingTime + "ms");
                wait(remainingTime);
                if (log.isDebugEnabled()) log.debug("waiting over, IN_POOL connections count is now " + inPoolSize());
            } catch (InterruptedException ex) {
                // ignore
            }

            long now = MonotonicClock.currentTimeMillis();
            remainingTime -= (now - before);
            if (remainingTime <= 0 && inPoolSize() == 0) {
                if (log.isDebugEnabled()) log.debug("connection pool dequeue timed out");
                if (TransactionManagerServices.isTransactionManagerRunning())
                    TransactionManagerServices.getTransactionManager().dumpTransactionContexts();
                throw new BitronixRuntimeException("XA pool of resource " + bean.getUniqueName() + " still empty after " + bean.getAcquisitionTimeout() + "s wait time");
            }
        } // while
    }

>>>>>>> 2a77569b
    /**
     * Shared Connection Handling
     */

    /**
     * Try to get a shared XAStatefulHolder.  This method will either return
     * a shared XAStatefulHolder or <code>null</code>.  If there is no current
     * transaction, XAStatefulHolder's are not shared.  If there is a transaction
     * <i>and</i> there is a XAStatefulHolder associated with this thread already,
     * we return that XAStatefulHolder (provided it is ACCESSIBLE or NOT_ACCESSIBLE).
     *
     * @return a shared XAStatefulHolder or <code>null</code>
     */
    private XAStatefulHolder getSharedXAStatefulHolder() {
        BitronixTransaction transaction = TransactionContextHelper.currentTransaction();
        if (transaction == null) {
            if (log.isDebugEnabled()) { log.debug("no current transaction, shared connection map will not be used"); }
            return null;
        }
        Uid currentTxGtrid = transaction.getResourceManager().getGtrid();

        StatefulHolderThreadLocal threadLocal = statefulHolderTransactionMap.get(currentTxGtrid);
        if (threadLocal != null) {
            XAStatefulHolder xaStatefulHolder = (XAStatefulHolder) threadLocal.get();
            // Additional sanity checks...
            if (xaStatefulHolder != null &&
                xaStatefulHolder.getState() != XAStatefulHolder.STATE_IN_POOL &&
                xaStatefulHolder.getState() != XAStatefulHolder.STATE_CLOSED) {

                if (log.isDebugEnabled()) { log.debug("sharing connection " + xaStatefulHolder + " in transaction " + currentTxGtrid); }
                return xaStatefulHolder;
            }
        }

        return null;
    }

    /**
     * Try to share a XAStatefulHolder with other callers on this thread.  If
     * there is no current transaction, the XAStatefulHolder is not put into the
     * ThreadLocal.  If there is a transaction, and it is the first time we're
     * attempting to share a XAStatefulHolder on this thread, then we register
     * a Synchronization so we can pull the ThreadLocals out of the shared map
     * when the transaction completes (either commit() or rollback()).  Without
     * the Synchronization we would "leak".
     *
     * @param xaStatefulHolder a XAStatefulHolder to share with other callers
     *    on this thread.
     */
    private void putSharedXAStatefulHolder(final XAStatefulHolder xaStatefulHolder) {
        BitronixTransaction transaction = TransactionContextHelper.currentTransaction();
        if (transaction == null) {
            if (log.isDebugEnabled()) { log.debug("no current transaction, not adding " + xaStatefulHolder + " to shared connection map"); }
            return;
        }
        final Uid currentTxGtrid = transaction.getResourceManager().getGtrid();

        StatefulHolderThreadLocal threadLocal = statefulHolderTransactionMap.get(currentTxGtrid);
        if (threadLocal == null) {
            // This is the first time this TxGtrid/ThreadLocal is going into the map,
            // register interest in synchronization so we can remove it at commit/rollback
            try {
                transaction.registerSynchronization(new SharedStatefulHolderCleanupSynchronization(currentTxGtrid));
            } catch (Exception e) {
                // OK, forget it.  The transaction is either rollback only or already finished.
                return;
            }

            threadLocal = new StatefulHolderThreadLocal();
            statefulHolderTransactionMap.put(currentTxGtrid, threadLocal);
            if (log.isDebugEnabled()) { log.debug("added shared connection mapping for " + currentTxGtrid + " holder " + xaStatefulHolder); }
        }

        // Set the XAStatefulHolder on the ThreadLocal.  Even if we've already set it before,
        // it's safe -- checking would be more expensive than just setting it again.
        threadLocal.set(xaStatefulHolder);
    }

    private final class SharedStatefulHolderCleanupSynchronization implements Synchronization {
        private final Uid gtrid;

        private SharedStatefulHolderCleanupSynchronization(Uid gtrid) {
            this.gtrid = gtrid;
        }

        public void beforeCompletion() {
        }

        public void afterCompletion(int status) {
            statefulHolderTransactionMap.remove(gtrid);
            if (log.isDebugEnabled()) { log.debug("deleted shared connection mappings for " + gtrid); }
        }

        public String toString() {
            return "a SharedStatefulHolderCleanupSynchronization with GTRID [" + gtrid + "]";
        }
    }

    private final class StatefulHolderThreadLocal extends ThreadLocal<XAStatefulHolder>
    {
    	@Override
    	public XAStatefulHolder get() {
    		return super.get();
    	}

    	@Override
    	public void set(XAStatefulHolder value) {
    		super.set(value);
    	}
    }
}<|MERGE_RESOLUTION|>--- conflicted
+++ resolved
@@ -83,22 +83,11 @@
             log.warn("resource '" + bean.getUniqueName() + "' is configured to ignore recovery failures, make sure this setting is not enabled on a production system!");
     }
 
-<<<<<<< HEAD
     /**
      * Get the XAFactory (XADataSource) that produces objects for this pool.
      *
      * @return the factory (XADataSource) object
      */
-=======
-    private synchronized void init() throws Exception {
-        growUntilMinPoolSize();
-
-        if (bean.getMaxIdleTime() > 0) {
-            TransactionManagerServices.getTaskScheduler().schedulePoolShrinking(this);
-        }
-    }
-
->>>>>>> 2a77569b
     public Object getXAFactory() {
         return xaFactory;
     }
@@ -192,25 +181,22 @@
                 } catch (Exception ex2) {
                     if (log.isDebugEnabled()) { log.debug("exception while trying to close invalid connection, ignoring it", ex2); }
                 }
-<<<<<<< HEAD
                 finally {
                     if (xaStatefulHolder.getState() != XAStatefulHolder.STATE_CLOSED) {
                         stateChanged(xaStatefulHolder, xaStatefulHolder.getState(), XAStatefulHolder.STATE_CLOSED);
                     }
+
                     if (log.isDebugEnabled()) { log.debug("removed invalid connection " + xaStatefulHolder + " from " + this); }
-=======
-                objects.remove(xaStatefulHolder);
-                if (log.isDebugEnabled()) log.debug("removed invalid connection " + xaStatefulHolder + " from " + this);
-
-                if (log.isDebugEnabled()) log.debug("waiting " + bean.getAcquisitionInterval() + "s before trying to acquire a connection again from " + this);
-                long waitTime = bean.getAcquisitionInterval() * 1000L;
-                if (waitTime > 0) {
-                    try {
-                        wait(waitTime);
-                    } catch (InterruptedException ex2) {
-                        // ignore
+
+                    if (log.isDebugEnabled()) log.debug("waiting " + bean.getAcquisitionInterval() + "s before trying to acquire a connection again from " + this);
+                    long waitTime = bean.getAcquisitionInterval() * 1000L;
+                    if (waitTime > 0) {
+                        try {
+                            wait(waitTime);
+                        } catch (InterruptedException ex2) {
+                            // ignore
+                        }
                     }
->>>>>>> 2a77569b
                 }
 
                 // check for timeout
@@ -284,13 +270,6 @@
 
         if (bean.getMaxIdleTime() > 0) {
             TransactionManagerServices.getTaskScheduler().schedulePoolShrinking(this);
-        }
-    }
-
-    private synchronized void growUntilMinPoolSize() throws Exception {
-        if (log.isDebugEnabled()) { log.debug("growing " + this + " to minimum pool size " + bean.getMinPoolSize()); }
-        for (int i = (int)totalPoolSize(); i < bean.getMinPoolSize() ;i++) {
-            createPooledObject(xaFactory);
         }
     }
 
@@ -539,20 +518,14 @@
             for (int i=0; i < increment ;i++) {
                 createPooledObject(xaFactory);
             }
-<<<<<<< HEAD
         }
         else {
             if (log.isDebugEnabled()) { log.debug("pool " + bean.getUniqueName() + " already at max size of " + totalPoolSize() + " connection(s), not growing it"); }
         }
     }
 
-=======
-        } else {
-            if (log.isDebugEnabled()) log.debug("pool " + bean.getUniqueName() + " already at max size of " + totalPoolSize() + " connection(s), not growing it");
-        }
-    }
-
     private synchronized void growUntilMinPoolSize() throws Exception {
+        if (log.isDebugEnabled()) { log.debug("growing " + this + " to minimum pool size " + bean.getMinPoolSize()); }
         for (int i = (int)totalPoolSize(); i < bean.getMinPoolSize() ;i++) {
             createPooledObject(xaFactory);
         }
@@ -582,7 +555,6 @@
         } // while
     }
 
->>>>>>> 2a77569b
     /**
      * Shared Connection Handling
      */
