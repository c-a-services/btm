/*
 * Bitronix Transaction Manager
 *
 * Copyright (c) 2010, Bitronix Software.
 *
 * This copyrighted material is made available to anyone wishing to use, modify,
 * copy, or redistribute it subject to the terms and conditions of the GNU
 * Lesser General Public License, as published by the Free Software Foundation.
 *
 * This program is distributed in the hope that it will be useful,
 * but WITHOUT ANY WARRANTY; without even the implied warranty of MERCHANTABILITY
 * or FITNESS FOR A PARTICULAR PURPOSE. See the GNU Lesser General Public License
 * for more details.
 *
 * You should have received a copy of the GNU Lesser General Public License
 * along with this distribution; if not, write to:
 * Free Software Foundation, Inc.
 * 51 Franklin Street, Fifth Floor
 * Boston, MA 02110-1301 USA
 */
package bitronix.tm.recovery;

import bitronix.tm.resource.common.XAResourceProducer;
import bitronix.tm.internal.XAResourceHolderState;
import bitronix.tm.BitronixXid;
import bitronix.tm.TransactionManagerServices;
import bitronix.tm.journal.TransactionLogRecord;
import bitronix.tm.utils.Uid;
import bitronix.tm.utils.Decoder;

import java.util.Set;
import java.util.Map;
import java.util.HashSet;
import java.io.IOException;

import org.slf4j.Logger;
import org.slf4j.LoggerFactory;

import javax.transaction.Status;
import javax.transaction.xa.XAException;

/**
 * Incremental resource recoverer.
 *
 * @author lorban
 */
public class IncrementalRecoverer {

    private final static Logger log = LoggerFactory.getLogger(IncrementalRecoverer.class);

    /**
     * Run incremental recovery on the specified resource.
     * @param xaResourceProducer the resource to recover.
     * @throws RecoveryException when an error preventing recovery happens.
     */
    public static void recover(XAResourceProducer xaResourceProducer) throws RecoveryException {
        String uniqueName = xaResourceProducer.getUniqueName();
        if (log.isDebugEnabled()) { log.debug("start of incremental recovery on resource " + uniqueName); }

        try {
            XAResourceHolderState xaResourceHolderState = xaResourceProducer.startRecovery();
            boolean success = true;
<<<<<<< HEAD
            Set xids = RecoveryHelper.recover(xaResourceHolderState);
            if (log.isDebugEnabled()) { log.debug(xids.size() + " dangling transaction(s) found on resource"); }
=======
            Set<BitronixXid> xids = RecoveryHelper.recover(xaResourceHolderState);
            if (log.isDebugEnabled()) log.debug(xids.size() + " dangling transaction(s) found on resource");
>>>>>>> 411ef721
            Map danglingRecords = TransactionManagerServices.getJournal().collectDanglingRecords();
            if (log.isDebugEnabled()) { log.debug(danglingRecords.size() + " dangling transaction(s) found in journal"); }

            int commitCount = 0;
            int rollbackCount = 0;
            for (BitronixXid xid : xids) {
                Uid gtrid = xid.getGlobalTransactionIdUid();

                TransactionLogRecord tlog = (TransactionLogRecord) danglingRecords.get(gtrid);
                if (tlog != null) {
                    if (log.isDebugEnabled()) { log.debug("committing " + xid); }
                    success &= RecoveryHelper.commit(xaResourceHolderState, xid);
                    updateJournal(xid.getGlobalTransactionIdUid(), uniqueName, Status.STATUS_COMMITTED);
                    commitCount++;
<<<<<<< HEAD
                }
                else {
                    if (log.isDebugEnabled()) { log.debug("rolling back " + xid); }
=======
                } else {
                    if (log.isDebugEnabled()) log.debug("rolling back " + xid);
>>>>>>> 411ef721
                    success &= RecoveryHelper.rollback(xaResourceHolderState, xid);
                    updateJournal(xid.getGlobalTransactionIdUid(), uniqueName, Status.STATUS_ROLLEDBACK);
                    rollbackCount++;
                }
            }

            // if recovery isn't successful we don't mark the resource as failed: heuristics might have happened
            // but communication with the resouce is working.
            if (!success)
                throw new RecoveryException("error recovering resource '" + uniqueName + "' due to an incompatible heuristic decision");

            xaResourceProducer.setFailed(false);

            log.info("incremental recovery committed " + commitCount + " dangling transaction(s) and rolled back " + rollbackCount +
                    " aborted transaction(s) on resource [" + uniqueName + "]" +
                    ((TransactionManagerServices.getConfiguration().isCurrentNodeOnlyRecovery()) ? " (restricted to serverId '" + TransactionManagerServices.getConfiguration().getServerId() + "')" : ""));

        } catch (XAException ex) {
            xaResourceProducer.setFailed(true);
            throw new RecoveryException("failed recovering resource " + uniqueName, ex);
        } catch (IOException ex) {
            xaResourceProducer.setFailed(true);
            throw new RecoveryException("failed recovering resource " + uniqueName, ex);
        } catch (RuntimeException ex) {
            xaResourceProducer.setFailed(true);
            throw new RecoveryException("failed recovering resource " + uniqueName, ex);
        } catch (RecoveryException ex) {
            xaResourceProducer.setFailed(true);
            throw ex;
        } finally {
            xaResourceProducer.endRecovery();
            if (log.isDebugEnabled()) { log.debug("end of incremental recovery on resource " + uniqueName); }
        }
    }

    private static void updateJournal(Uid gtrid, String uniqueName, int status) throws IOException {
<<<<<<< HEAD
        if (log.isDebugEnabled()) { log.debug("updating journal, adding " + Decoder.decodeStatus(status) + " entry for [" + uniqueName + "] on GTRID [" +  gtrid + "]"); }
        Set participatingUniqueNames = new HashSet();
=======
        if (log.isDebugEnabled()) log.debug("updating journal, adding " + Decoder.decodeStatus(status) + " entry for [" + uniqueName + "] on GTRID [" +  gtrid + "]");
        Set<String> participatingUniqueNames = new HashSet<String>();
>>>>>>> 411ef721
        participatingUniqueNames.add(uniqueName);
        TransactionManagerServices.getJournal().log(status, gtrid, participatingUniqueNames);
    }


}<|MERGE_RESOLUTION|>--- conflicted
+++ resolved
@@ -55,20 +55,15 @@
      */
     public static void recover(XAResourceProducer xaResourceProducer) throws RecoveryException {
         String uniqueName = xaResourceProducer.getUniqueName();
-        if (log.isDebugEnabled()) { log.debug("start of incremental recovery on resource " + uniqueName); }
+        if (log.isDebugEnabled()) log.debug("start of incremental recovery on resource " + uniqueName);
 
         try {
             XAResourceHolderState xaResourceHolderState = xaResourceProducer.startRecovery();
             boolean success = true;
-<<<<<<< HEAD
-            Set xids = RecoveryHelper.recover(xaResourceHolderState);
-            if (log.isDebugEnabled()) { log.debug(xids.size() + " dangling transaction(s) found on resource"); }
-=======
             Set<BitronixXid> xids = RecoveryHelper.recover(xaResourceHolderState);
             if (log.isDebugEnabled()) log.debug(xids.size() + " dangling transaction(s) found on resource");
->>>>>>> 411ef721
             Map danglingRecords = TransactionManagerServices.getJournal().collectDanglingRecords();
-            if (log.isDebugEnabled()) { log.debug(danglingRecords.size() + " dangling transaction(s) found in journal"); }
+            if (log.isDebugEnabled()) log.debug(danglingRecords.size() + " dangling transaction(s) found in journal");
 
             int commitCount = 0;
             int rollbackCount = 0;
@@ -77,18 +72,12 @@
 
                 TransactionLogRecord tlog = (TransactionLogRecord) danglingRecords.get(gtrid);
                 if (tlog != null) {
-                    if (log.isDebugEnabled()) { log.debug("committing " + xid); }
+                    if (log.isDebugEnabled()) log.debug("committing " + xid);
                     success &= RecoveryHelper.commit(xaResourceHolderState, xid);
                     updateJournal(xid.getGlobalTransactionIdUid(), uniqueName, Status.STATUS_COMMITTED);
                     commitCount++;
-<<<<<<< HEAD
-                }
-                else {
-                    if (log.isDebugEnabled()) { log.debug("rolling back " + xid); }
-=======
                 } else {
                     if (log.isDebugEnabled()) log.debug("rolling back " + xid);
->>>>>>> 411ef721
                     success &= RecoveryHelper.rollback(xaResourceHolderState, xid);
                     updateJournal(xid.getGlobalTransactionIdUid(), uniqueName, Status.STATUS_ROLLEDBACK);
                     rollbackCount++;
@@ -120,18 +109,13 @@
             throw ex;
         } finally {
             xaResourceProducer.endRecovery();
-            if (log.isDebugEnabled()) { log.debug("end of incremental recovery on resource " + uniqueName); }
+            if (log.isDebugEnabled()) log.debug("end of incremental recovery on resource " + uniqueName);
         }
     }
 
     private static void updateJournal(Uid gtrid, String uniqueName, int status) throws IOException {
-<<<<<<< HEAD
-        if (log.isDebugEnabled()) { log.debug("updating journal, adding " + Decoder.decodeStatus(status) + " entry for [" + uniqueName + "] on GTRID [" +  gtrid + "]"); }
-        Set participatingUniqueNames = new HashSet();
-=======
         if (log.isDebugEnabled()) log.debug("updating journal, adding " + Decoder.decodeStatus(status) + " entry for [" + uniqueName + "] on GTRID [" +  gtrid + "]");
         Set<String> participatingUniqueNames = new HashSet<String>();
->>>>>>> 411ef721
         participatingUniqueNames.add(uniqueName);
         TransactionManagerServices.getJournal().log(status, gtrid, participatingUniqueNames);
     }
