/*
 * Bitronix Transaction Manager
 *
 * Copyright (c) 2010, Bitronix Software.
 *
 * This copyrighted material is made available to anyone wishing to use, modify,
 * copy, or redistribute it subject to the terms and conditions of the GNU
 * Lesser General Public License, as published by the Free Software Foundation.
 *
 * This program is distributed in the hope that it will be useful,
 * but WITHOUT ANY WARRANTY; without even the implied warranty of MERCHANTABILITY
 * or FITNESS FOR A PARTICULAR PURPOSE. See the GNU Lesser General Public License
 * for more details.
 *
 * You should have received a copy of the GNU Lesser General Public License
 * along with this distribution; if not, write to:
 * Free Software Foundation, Inc.
 * 51 Franklin Street, Fifth Floor
 * Boston, MA 02110-1301 USA
 */
package bitronix.tm.journal;

import java.io.IOException;
import java.io.OutputStream;
import java.io.UnsupportedEncodingException;
import java.nio.ByteBuffer;
<<<<<<< HEAD
import java.util.Collection;
=======
>>>>>>> df394d46
import java.util.Collections;
import java.util.Iterator;
import java.util.LinkedHashMap;
import java.util.Map;
import java.util.Set;
import java.util.SortedSet;
import java.util.TreeSet;
import java.util.concurrent.atomic.AtomicInteger;
import java.util.zip.CRC32;

import org.slf4j.Logger;
import org.slf4j.LoggerFactory;

import bitronix.tm.utils.Decoder;
import bitronix.tm.utils.MonotonicClock;
import bitronix.tm.utils.Uid;

/**
 * Representation of a transaction log record on disk.
 * <p>On-disk format has been implemented following Mike Spille's recommendations. Quoting him:</p>
 * <p/>
 * <i><p><code>
 * [RECORD_TYPE :4]
 * [RECORD_LEN :4]
 * [HEADER_LEN :4]
 * [System.currentTimeMillis :8]
 * [Sequence number :4]
 * [Checksum :4]
 * [Payload :X]
 * [END_RECORD_INDICATOR :4]
 * </code></p>
 * <p>Where [RECORD_TYPE] is a passed-in record type from the TM. [RECORD_LEN] is the overall record length
 * (sans [RECORD_TYPE and [RECORD_LEN]). [HEADER_LEN] is the length of the remainder of the header - important if you
 * want to support easy upgrades of your format. The remaining pieces are the rest of the header, and the payload. The
 * header at least should have [System.currentTimeMillis] and [Sequence number], with the [sequence number] coming from
 * some monotically increasing sequence generator unique to the process. The [checksum] is optional for the paranoid
 * among us. The time information can be very useful for profiling and tracking down problems in production, and in
 * conjunction with the sequence number it can give you precise ordering. This doesn't give you much in this solution,
 * but can be priceless if you ever move to a system with multiple dual log file pairs to lessen single-threading on a
 * single log file pair. Finally, I like having an [END_RECORD_INDICATOR] as an extra corruption detector device - I'm
 * a suspenders and belt kind of guy. Actually, the END_RECORD_INDICATOR and [RECORD_LEN] in conjunction are very
 * useful in development, as well, to catch programming mistakes in the log system early.</p></i>
 * <p/>
 * <p>Payload contains <code>[GTRID LENGTH :1] [GTRID :A] [UNIQUE NAMES COUNT :4] ([UNIQUE NAME LENGTH :2] [UNIQUE NAME :Y] ...)</code>
 * which makes a major difference with Mike's proposed format because here a record can vary in length: the GTRID size
 * is A bytes long (A being the GTRID length) and there can be X unique names that are Y characters long, Y being eventually
 * different for each name.</p>
 *
 * @see <a href="http://jroller.com/page/pyrasun?entry=xa_exposed_part_iii_the">XA Exposed, Part III: The Implementor's Notebook</a>
 * @author lorban
 */
public class TransactionLogRecord implements JournalRecord {

    private final static Logger log = LoggerFactory.getLogger(TransactionLogRecord.class);

    // status + record length + record header length + current time + sequence number + checksum
    private final static int RECORD_HEADER_LENGTH = 4 + 4 + 4 + 8 + 4 + 4;

    private final static AtomicInteger sequenceGenerator = new AtomicInteger();

    private final int status;
    private int recordLength;
    private int headerLength;
    private final long time;
    private final int sequenceNumber;
    private int crc32;
    private final Uid gtrid;
    private final SortedSet<String> uniqueNames;
    private final int endRecord;
    private long writePosition;

    /**
     * Use this constructor when restoring a log from the disk.
     *
     * @param status record type
     * @param recordLength record length excluding status and recordLength
     * @param headerLength length of all fields except gtrid, uniqueNames and endRecord
     * @param time current time in milliseconds
     * @param sequenceNumber atomically generated sequence number during a JVM's lifespan
     * @param crc32 checksum of the full record
     * @param gtrid global transaction id
     * @param uniqueNames unique names of XA data sources used in this transaction
     * @param endRecord end of record marker
     */
    public TransactionLogRecord(int status, int recordLength, int headerLength, long time, int sequenceNumber, int crc32, Uid gtrid, Set<String> uniqueNames, int endRecord) {
        this.status = status;
        this.recordLength = recordLength;
        this.headerLength = headerLength;
        this.time = time;
        this.sequenceNumber = sequenceNumber;
        this.crc32 = crc32;
        this.gtrid = gtrid;
        this.uniqueNames = new TreeSet<String>(uniqueNames);
        this.endRecord = endRecord;
    }

    /**
     * Create a new transaction log ready to be stored.
     * @param status record type
     * @param gtrid global transaction id
     * @param uniqueNames unique names of XA data sources used in this transaction
     */
    public TransactionLogRecord(int status, Uid gtrid, Set<String> uniqueNames) {
        this.status = status;
        this.time = MonotonicClock.currentTimeMillis();
        this.sequenceNumber = sequenceGenerator.incrementAndGet();
        this.gtrid = gtrid;
        this.uniqueNames = new TreeSet<String>(uniqueNames);
        this.endRecord = TransactionLogAppender.END_RECORD;
        this.headerLength = RECORD_HEADER_LENGTH;

        refresh();
    }

    public int getStatus() {
        return status;
    }

    public int getRecordLength() {
        return recordLength;
    }

    public int getHeaderLength() {
        return headerLength;
    }

    public long getTime() {
        return time;
    }

    public int getSequenceNumber() {
        return sequenceNumber;
    }

    public int getCrc32() {
        return crc32;
    }

    public Uid getGtrid() {
        return gtrid;
    }

    public long getWritePosition()
    {
    	return writePosition;
    }

    public void setWritePosition(long position)
    {
    	writePosition = position;
    }

    public Set<String> getUniqueNames() {
        return Collections.unmodifiableSortedSet(uniqueNames);
    }

    public int getEndRecord() {
        return endRecord;
    }

    /**
     * Recalculate and store the dynamic values of this record: {@link #getRecordLength()}, {@link #getRecordHeaderLength()}
     * and {@link #calculateCrc32()}. This method must be called each time after the set of contained unique names is updated.
     */
    private void refresh() {
<<<<<<< HEAD
        // recordLength = calculateRecordLength(uniqueNames);
=======
>>>>>>> df394d46
        crc32 = calculateCrc32();
    }

    /**
     * Recalculate the CRC32 value of this record (using {@link #calculateCrc32()}) and compare it with the stored value.
     * @return true if the recalculated value equals the stored one, false otherwise.
     */
    public boolean isCrc32Correct() {
        return calculateCrc32() == getCrc32();
    }

    /**
     * {@inheritDoc}
     */
    public boolean isValid() {
        return isCrc32Correct();
    }

    /**
     * {@inheritDoc}
     */
    public Map<String, ?> getRecordProperties() {
        Map<String, Object> props = new LinkedHashMap<String, Object>(4);
        props.put("recordLength", recordLength);
        props.put("headerLength", headerLength);
        props.put("sequenceNumber", sequenceNumber);
        props.put("crc32", crc32);
        return props;
    }

    /**
     * Calculate the CRC32 value of this record.
     * @return the CRC32 value of this record.
     */
    public int calculateCrc32() {
        int total = 0;
        for (String uniqueName : uniqueNames) {
        	total += 2 + uniqueName.length(); // 2 bytes for storing the unique name length + unique name length
        }
        recordLength = total + getFixedRecordLength();

<<<<<<< HEAD
    	ByteBuffer buf = ByteBuffer.allocate(24 + gtrid.length() + 4 + total + 4);
=======
    	ByteBuffer buf = ByteBuffer.allocate(24 + gtrid.length() + 4 /*uniqueNames.size*/ + total + 4 /*endRecord*/);
>>>>>>> df394d46
    	buf.putInt(status);              // offset: 0
    	buf.putInt(recordLength);        // offset: 4
    	buf.putInt(headerLength);        // offset: 8
    	buf.putLong(time);               // offset: 12
    	buf.putInt(sequenceNumber);      // offset: 20
    	buf.put(gtrid.getArray());       // offset: 24
    	buf.putInt(uniqueNames.size());  // offset: 24 + gtridArray.length

        for (String name : uniqueNames) {
        	buf.putShort((short) name.length());
            try {
            	buf.put(name.getBytes("US-ASCII"));
            } catch (UnsupportedEncodingException ex) {
                log.error("unable to convert unique name bytes to US-ASCII", ex);
            }
        }

        buf.putInt(endRecord);

        CRC32 crc32 = new CRC32();
        crc32.update(buf.array());
        return (int) crc32.getValue();
    }

    public String toString() {
        StringBuilder sb = new StringBuilder(128);

        sb.append("a Bitronix TransactionLogRecord with ");
        sb.append("status="); sb.append(Decoder.decodeStatus(status)); sb.append(", ");
        sb.append("recordLength="); sb.append(recordLength); sb.append(", ");
        sb.append("headerLength="); sb.append(headerLength); sb.append(", ");
        sb.append("time="); sb.append(time); sb.append(", ");
        sb.append("sequenceNumber="); sb.append(sequenceNumber); sb.append(", ");
        sb.append("crc32="); sb.append(crc32); sb.append(", ");
        sb.append("gtrid="); sb.append(gtrid.toString()); sb.append(", ");
        sb.append("uniqueNames=");
        Iterator<String> it = uniqueNames.iterator();
        while (it.hasNext()) {
            String s = it.next();
            sb.append(s);
            if (it.hasNext())
                sb.append(',');
        }

        return sb.toString();
    }


    /**
     * this is the total size on disk of a TransactionLog.
     * @return recordLength
     */
    int calculateTotalRecordSize() {
        return recordLength + 4 + 4; // + status + record length
    }

    /**
     * Length of all the fixed size fields part of the record length header except status and record length.
     * @return fixedRecordLength
     */
    private int getFixedRecordLength() {
<<<<<<< HEAD
        return 4 + 8 + 4 + 4 + 1 + gtrid.length() + 4 + 4; // record header length + current time + sequence number + checksum + GTRID size + GTRID + unique names count + end record marker
=======
     // record header length + current time + sequence number + checksum + GTRID size + GTRID + unique names count + end record marker
        return 4 + 8 + 4 + 4 + 1 + gtrid.length() + 4 + 4;
>>>>>>> df394d46
    }

    static class NullOutputStream extends OutputStream {
        static final NullOutputStream INSTANCE = new NullOutputStream();

        private NullOutputStream() {
        }

        public void write(int b) throws IOException {
        }
    }
}<|MERGE_RESOLUTION|>--- conflicted
+++ resolved
@@ -24,10 +24,6 @@
 import java.io.OutputStream;
 import java.io.UnsupportedEncodingException;
 import java.nio.ByteBuffer;
-<<<<<<< HEAD
-import java.util.Collection;
-=======
->>>>>>> df394d46
 import java.util.Collections;
 import java.util.Iterator;
 import java.util.LinkedHashMap;
@@ -193,10 +189,6 @@
      * and {@link #calculateCrc32()}. This method must be called each time after the set of contained unique names is updated.
      */
     private void refresh() {
-<<<<<<< HEAD
-        // recordLength = calculateRecordLength(uniqueNames);
-=======
->>>>>>> df394d46
         crc32 = calculateCrc32();
     }
 
@@ -238,11 +230,7 @@
         }
         recordLength = total + getFixedRecordLength();
 
-<<<<<<< HEAD
-    	ByteBuffer buf = ByteBuffer.allocate(24 + gtrid.length() + 4 + total + 4);
-=======
     	ByteBuffer buf = ByteBuffer.allocate(24 + gtrid.length() + 4 /*uniqueNames.size*/ + total + 4 /*endRecord*/);
->>>>>>> df394d46
     	buf.putInt(status);              // offset: 0
     	buf.putInt(recordLength);        // offset: 4
     	buf.putInt(headerLength);        // offset: 8
@@ -304,12 +292,8 @@
      * @return fixedRecordLength
      */
     private int getFixedRecordLength() {
-<<<<<<< HEAD
-        return 4 + 8 + 4 + 4 + 1 + gtrid.length() + 4 + 4; // record header length + current time + sequence number + checksum + GTRID size + GTRID + unique names count + end record marker
-=======
      // record header length + current time + sequence number + checksum + GTRID size + GTRID + unique names count + end record marker
         return 4 + 8 + 4 + 4 + 1 + gtrid.length() + 4 + 4;
->>>>>>> df394d46
     }
 
     static class NullOutputStream extends OutputStream {
