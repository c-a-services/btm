/*
 * Bitronix Transaction Manager
 *
 * Copyright (c) 2010, Bitronix Software.
 *
 * This copyrighted material is made available to anyone wishing to use, modify,
 * copy, or redistribute it subject to the terms and conditions of the GNU
 * Lesser General Public License, as published by the Free Software Foundation.
 *
 * This program is distributed in the hope that it will be useful,
 * but WITHOUT ANY WARRANTY; without even the implied warranty of MERCHANTABILITY
 * or FITNESS FOR A PARTICULAR PURPOSE. See the GNU Lesser General Public License
 * for more details.
 *
 * You should have received a copy of the GNU Lesser General Public License
 * along with this distribution; if not, write to:
 * Free Software Foundation, Inc.
 * 51 Franklin Street, Fifth Floor
 * Boston, MA 02110-1301 USA
 */
package bitronix.tm.journal;

import bitronix.tm.utils.Decoder;
import bitronix.tm.utils.Encoder;
<<<<<<< HEAD
import bitronix.tm.utils.*;
import org.slf4j.LoggerFactory;
=======
import bitronix.tm.utils.MonotonicClock;
import bitronix.tm.utils.Uid;
>>>>>>> 411ef721
import org.slf4j.Logger;
import org.slf4j.LoggerFactory;

import java.io.UnsupportedEncodingException;
<<<<<<< HEAD
import java.util.*;
=======
import java.util.Collections;
import java.util.Iterator;
import java.util.Set;
import java.util.SortedSet;
import java.util.TreeSet;
>>>>>>> 411ef721
import java.util.concurrent.atomic.AtomicInteger;
import java.util.zip.CRC32;

/**
 * Representation of a transaction log record on disk.
 * <p>On-disk format has been implemented following Mike Spille's recommendations. Quoting him:</p>
 *
 * <i><p><code>[RECORD_TYPE :4] [RECORD_LEN :4] [HEADER_LEN :4] [System.currentTimeMillis :8] [Sequence number :4]
 * [Checksum :4] [Payload :X] [END_RECORD_INDICATOR :4]</code></p>
 * <p>Where [RECORD_TYPE] is a passed-in record type from the TM. [RECORD_LEN] is the overall record length
 * (sans [RECORD_TYPE and [RECORD_LEN]). [HEADER_LEN] is the length of the remainder of the header - important if you
 * want to support easy upgrades of your format. The remaining pieces are the rest of the header, and the payload. The
 * header at least should have [System.currentTimeMillis] and [Sequence number], with the [sequence number] coming from
 * some monotically increasing sequence generator unique to the process. The [checksum] is optional for the paranoid
 * among us. The time information can be very useful for profiling and tracking down problems in production, and in
 * conjunction with the sequence number it can give you precise ordering. This doesn't give you much in this solution,
 * but can be priceless if you ever move to a system with multiple dual log file pairs to lessen single-threading on a
 * single log file pair. Finally, I like having an [END_RECORD_INDICATOR] as an extra corruption detector device - I'm
 * a suspenders and belt kind of guy. Actually, the END_RECORD_INDICATOR and [RECORD_LEN] in conjunction are very
 * useful in development, as well, to catch programming mistakes in the log system early.</p></i>
 *
 * <p>Payload contains <code>[GTRID LENGTH :1] [GTRID :A] [UNIQUE NAMES COUNT :4] ([UNIQUE NAME LENGTH :2] [UNIQUE NAME :Y] ...)</code>
 * which makes a major difference with Mike's proposed format because here a record can vary in length: the GTRID size
 * is A bytes long (A being the GTRID length) and there can be X unique names that are Y characters long, Y being eventually
 * different for each name.</p>
 *
 * @see <a href="http://jroller.com/page/pyrasun?entry=xa_exposed_part_iii_the">XA Exposed, Part III: The Implementor's Notebook</a>
 * @author lorban
 */
public class TransactionLogRecord {

    private final static Logger log = LoggerFactory.getLogger(TransactionLogRecord.class);

    private final static AtomicInteger sequenceGenerator = new AtomicInteger();

<<<<<<< HEAD
    private int status;
    private int recordLength;
    private int headerLength;
    private long time;
    private int sequenceNumber;
    private int crc32;
    private Uid gtrid;
    private SortedSet uniqueNames;
    private int endRecord;
=======
    private final int status;
    private final int recordLength;
    private final int headerLength;
    private final long time;
    private final int sequenceNumber;
    private final int crc32;
    private final Uid gtrid;
    private final SortedSet<String> uniqueNames;
    private final int endRecord;
>>>>>>> 411ef721

    /**
     * Use this constructor when restoring a log from the disk.
     * @param status record type
     * @param recordLength record length excluding status and recordLength
     * @param headerLength length of all fields except gtrid, uniqueNames and endRecord
     * @param time current time in milliseconds
     * @param sequenceNumber atomically generated sequence number during a JVM's lifespan
     * @param crc32 checksum of the full record
     * @param gtrid global transaction id
     * @param uniqueNames unique names of XA data sources used in this transaction
     * @param endRecord end of record marker
     */
    public TransactionLogRecord(int status, int recordLength, int headerLength, long time, int sequenceNumber, int crc32, Uid gtrid, Set<String> uniqueNames, int endRecord) {
        this.status = status;
        this.recordLength = recordLength;
        this.headerLength = headerLength;
        this.time = time;
        this.sequenceNumber = sequenceNumber;
        this.crc32 = crc32;
        this.gtrid = gtrid;
        this.uniqueNames = new TreeSet<String>(uniqueNames);
        this.endRecord = endRecord;
    }

    /**
     * Create a new transaction log ready to be stored.
     * @param status record type
     * @param gtrid global transaction id
     * @param uniqueNames unique names of XA data sources used in this transaction
     */
    public TransactionLogRecord(int status, Uid gtrid, Set<String> uniqueNames) {
        this.status = status;
<<<<<<< HEAD
        time = MonotonicClock.currentTimeMillis();
        sequenceNumber = sequenceGenerator.incrementAndGet();
=======
        this.time = MonotonicClock.currentTimeMillis();
        this.sequenceNumber = sequenceGenerator.incrementAndGet();
>>>>>>> 411ef721
        this.gtrid = gtrid;
        this.uniqueNames = new TreeSet<String>(uniqueNames);
        this.endRecord = TransactionLogAppender.END_RECORD;

        this.recordLength = calculateRecordLength(this.uniqueNames);
        this.headerLength = getRecordHeaderLength();
        this.crc32 = calculateCrc32();
    }

    public int getStatus() {
        return status;
    }

    public int getRecordLength() {
        return recordLength;
    }

    public int getHeaderLength() {
        return headerLength;
    }

    public long getTime() {
        return time;
    }

    public int getSequenceNumber() {
        return sequenceNumber;
    }

    public int getCrc32() {
        return crc32;
    }

    public Uid getGtrid() {
        return gtrid;
    }

    public Set<String> getUniqueNames() {
        return Collections.unmodifiableSortedSet(uniqueNames);
    }

    public int getEndRecord() {
        return endRecord;
    }


    /**
     * Recalculate the CRC32 value of this record (using {@link #calculateCrc32()}) and compare it with the stored value.
     * @return true if the recalculated value equals the stored one, false otherwise.
     */
    public boolean isCrc32Correct() {
        return calculateCrc32() == getCrc32();
    }

    /**
     * Calculate the CRC32 value of this record.
     * @return the CRC32 value of this record.
     */
    public int calculateCrc32() {
        CRC32 crc32 = new CRC32();
        crc32.update(Encoder.intToBytes(status));
        crc32.update(Encoder.intToBytes(recordLength));
        crc32.update(Encoder.intToBytes(headerLength));
        crc32.update(Encoder.longToBytes(time));
        crc32.update(Encoder.intToBytes(sequenceNumber));
        crc32.update(gtrid.getArray());
        crc32.update(Encoder.intToBytes(uniqueNames.size()));

        for (String name : uniqueNames) {
            crc32.update(Encoder.shortToBytes((short) name.length()));
            try {
                crc32.update(name.getBytes("US-ASCII"));
            } catch (UnsupportedEncodingException ex) {
                log.error("unable to convert unique name bytes to US-ASCII", ex);
            }
        }

        crc32.update(Encoder.intToBytes(endRecord));
        return (int) crc32.getValue();
    }

    public String toString() {
        StringBuilder sb = new StringBuilder(128);

        sb.append("a Bitronix TransactionLogRecord with ");
        sb.append("status="); sb.append(Decoder.decodeStatus(status)); sb.append(", ");
        sb.append("recordLength="); sb.append(recordLength); sb.append(", ");
        sb.append("headerLength="); sb.append(headerLength); sb.append(", ");
        sb.append("time="); sb.append(time); sb.append(", ");
        sb.append("sequenceNumber="); sb.append(sequenceNumber); sb.append(", ");
        sb.append("crc32="); sb.append(crc32); sb.append(", ");
        sb.append("gtrid="); sb.append(gtrid.toString()); sb.append(", ");
        sb.append("uniqueNames=");
        Iterator<String> it = uniqueNames.iterator();
        while (it.hasNext()) {
            String s = it.next();
            sb.append(s);
            if (it.hasNext())
                sb.append(',');
        }

        return sb.toString();
    }


    /**
     * this is the total size on disk of a TransactionLog.
     * @return recordLength
     */
    int calculateTotalRecordSize() {
        return calculateRecordLength(uniqueNames) + 4 + 4; // + status + record length
    }

    /**
     * this is the value needed by field recordLength in the TransactionLog.
     * @param uniqueNames the unique names ofthe record.
     * @return recordLength
     */
    private int calculateRecordLength(Set<String> uniqueNames) {
        int totalSize = 0;

        for (String uniqueName : uniqueNames) {
            totalSize += 2 + uniqueName.length(); // 2 bytes for storing the unique name length + unique name length
        }

        totalSize += getFixedRecordLength();

        return totalSize;
    }

    /**
     * Length of all the fixed size fields part of the record length header except status and record length.
     * @return fixedRecordLength
     */
    private int getFixedRecordLength() {
        return 4 + 8 + 4 + 4 + 1 + gtrid.getArray().length + 4 + 4; // record header length + current time + sequence number + checksum + GTRID size + GTRID + unique names count + end record marker
    }

    /**
     * Value needed by field headerLength in the TransactionLog.
     * @return headerLength
     */
    private int getRecordHeaderLength() {
        return 4 + 4 + 4 + 8 + 4 + 4; // status + record length + record header length + current time + sequence number + checksum
    }


}<|MERGE_RESOLUTION|>--- conflicted
+++ resolved
@@ -22,26 +22,17 @@
 
 import bitronix.tm.utils.Decoder;
 import bitronix.tm.utils.Encoder;
-<<<<<<< HEAD
-import bitronix.tm.utils.*;
-import org.slf4j.LoggerFactory;
-=======
 import bitronix.tm.utils.MonotonicClock;
 import bitronix.tm.utils.Uid;
->>>>>>> 411ef721
 import org.slf4j.Logger;
 import org.slf4j.LoggerFactory;
 
 import java.io.UnsupportedEncodingException;
-<<<<<<< HEAD
-import java.util.*;
-=======
 import java.util.Collections;
 import java.util.Iterator;
 import java.util.Set;
 import java.util.SortedSet;
 import java.util.TreeSet;
->>>>>>> 411ef721
 import java.util.concurrent.atomic.AtomicInteger;
 import java.util.zip.CRC32;
 
@@ -77,17 +68,6 @@
 
     private final static AtomicInteger sequenceGenerator = new AtomicInteger();
 
-<<<<<<< HEAD
-    private int status;
-    private int recordLength;
-    private int headerLength;
-    private long time;
-    private int sequenceNumber;
-    private int crc32;
-    private Uid gtrid;
-    private SortedSet uniqueNames;
-    private int endRecord;
-=======
     private final int status;
     private final int recordLength;
     private final int headerLength;
@@ -97,7 +77,6 @@
     private final Uid gtrid;
     private final SortedSet<String> uniqueNames;
     private final int endRecord;
->>>>>>> 411ef721
 
     /**
      * Use this constructor when restoring a log from the disk.
@@ -131,13 +110,8 @@
      */
     public TransactionLogRecord(int status, Uid gtrid, Set<String> uniqueNames) {
         this.status = status;
-<<<<<<< HEAD
-        time = MonotonicClock.currentTimeMillis();
-        sequenceNumber = sequenceGenerator.incrementAndGet();
-=======
         this.time = MonotonicClock.currentTimeMillis();
         this.sequenceNumber = sequenceGenerator.incrementAndGet();
->>>>>>> 411ef721
         this.gtrid = gtrid;
         this.uniqueNames = new TreeSet<String>(uniqueNames);
         this.endRecord = TransactionLogAppender.END_RECORD;
