/*
 * Bitronix Transaction Manager
 *
 * Copyright (c) 2010, Bitronix Software.
 *
 * This copyrighted material is made available to anyone wishing to use, modify,
 * copy, or redistribute it subject to the terms and conditions of the GNU
 * Lesser General Public License, as published by the Free Software Foundation.
 *
 * This program is distributed in the hope that it will be useful,
 * but WITHOUT ANY WARRANTY; without even the implied warranty of MERCHANTABILITY
 * or FITNESS FOR A PARTICULAR PURPOSE. See the GNU Lesser General Public License
 * for more details.
 *
 * You should have received a copy of the GNU Lesser General Public License
 * along with this distribution; if not, write to:
 * Free Software Foundation, Inc.
 * 51 Franklin Street, Fifth Floor
 * Boston, MA 02110-1301 USA
 */
package bitronix.tm.internal;

import bitronix.tm.resource.common.ResourceBean;
import bitronix.tm.resource.common.XAResourceHolder;
import bitronix.tm.BitronixXid;
import bitronix.tm.utils.Decoder;
import bitronix.tm.utils.MonotonicClock;
import org.slf4j.LoggerFactory;
import org.slf4j.Logger;

import javax.transaction.xa.XAException;
import javax.transaction.xa.XAResource;
import java.util.Date;

/**
 * {@link XAResourceHolder} state container.
 * Instances are kept in the transaction and bound to / unbound from the {@link XAResourceHolder} as the
 * resource participates in different transactions. A {@link XAResourceHolder} without {@link XAResourceHolderState}
 * is considered to be in local transaction mode.
 * <p>Objects of this class also expose resource specific configuration like the unique resource name.</p>
 * <p>The {@link XAResource} state during a transaction participation is also contained: assigned XID, transaction
 * start / end state...</p>
 * <p>There is exactly one {@link XAResourceHolderState} object per {@link XAResourceHolder} per
 * {@link javax.transaction.Transaction}.</p>
 *
 * @see bitronix.tm.resource.common.ResourceBean
 * @author lorban
 */
public class XAResourceHolderState {

    private final static Logger log = LoggerFactory.getLogger(XAResourceHolderState.class);

    private final ResourceBean bean;
    private final XAResourceHolder xaResourceHolder;
<<<<<<< HEAD
    private volatile BitronixXid xid;
    private volatile boolean started;
    private volatile boolean ended;
    private volatile boolean suspended;
    private volatile Date transactionTimeoutDate;
    private volatile boolean isTimeoutAlreadySet;
    private volatile boolean failed;
=======
    private BitronixXid xid;
    private boolean started;
    private boolean ended;
    private boolean suspended;
    private Date transactionTimeoutDate;
    private boolean isTimeoutAlreadySet;
    private boolean failed;
>>>>>>> 411ef721

    public XAResourceHolderState(XAResourceHolder resourceHolder, ResourceBean bean) {
        this.bean = bean;
        this.xaResourceHolder = resourceHolder;

        started = false;
        ended = false;
        suspended = false;
        isTimeoutAlreadySet = false;
        xid = null;
    }

    public XAResourceHolderState(XAResourceHolderState resourceHolderState) {
        this.bean = resourceHolderState.bean;
        this.xaResourceHolder = resourceHolderState.xaResourceHolder;

        started = false;
        ended = false;
        suspended = false;
        isTimeoutAlreadySet = false;
        xid = null;
    }

    public BitronixXid getXid() {
        return xid;
    }

    public void setXid(BitronixXid xid) throws BitronixSystemException {
        if (log.isDebugEnabled()) { log.debug("assigning <" + xid + "> to <" + this + ">"); }
        if (this.xid != null && !xid.equals(this.xid))
            throw new BitronixSystemException("a XID has already been assigned to " + this);
        this.xid = xid;
    }

    public XAResource getXAResource() {
        return xaResourceHolder.getXAResource();
    }

    public XAResourceHolder getXAResourceHolder() {
        return xaResourceHolder;
    }

    public Date getTransactionTimeoutDate() {
        return transactionTimeoutDate;
    }

    public void setTransactionTimeoutDate(Date transactionTimeoutDate) {
        this.transactionTimeoutDate = transactionTimeoutDate;
    }

    public String getUniqueName() {
        return bean.getUniqueName();
    }

    public boolean getUseTmJoin() {
        return bean.getUseTmJoin();
    }

    public int getTwoPcOrderingPosition() {
        return bean.getTwoPcOrderingPosition();
    }

    public boolean getIgnoreRecoveryFailures() {
        return bean.getIgnoreRecoveryFailures();
    }

    public boolean isEnded() {
        return ended;
    }

    public boolean isStarted() {
        return started;
    }

    public boolean isSuspended() {
        return suspended;
    }

    public boolean isFailed() {
        return failed;
    }

    public void end(int flags) throws XAException {
        boolean ended = this.ended;
        boolean suspended = this.suspended;

        if (this.ended && (flags == XAResource.TMSUSPEND)) {
            if (log.isDebugEnabled()) { log.debug("resource already ended, changing state to suspended: " + this); }
            this.suspended = true;
            return;
        }

        if (this.ended)
            throw new BitronixXAException("resource already ended: " + this, XAException.XAER_PROTO);

        if (flags == XAResource.TMSUSPEND) {
            if (!this.started)
                throw new BitronixXAException("resource hasn't been started, cannot suspend it: " + this, XAException.XAER_PROTO);
            if (this.suspended)
                throw new BitronixXAException("resource already suspended: " + this, XAException.XAER_PROTO);

            if (log.isDebugEnabled()) { log.debug("suspending " + this + " with " + Decoder.decodeXAResourceFlag(flags)); }
            suspended = true;
        }
        else {
            if (log.isDebugEnabled()) { log.debug("ending " + this + " with " + Decoder.decodeXAResourceFlag(flags)); }
            ended = true;
        }

        try {
            getXAResource().end(xid, flags);
            if (log.isDebugEnabled()) { log.debug("ended " + this + " with " + Decoder.decodeXAResourceFlag(flags)); }
        } catch(XAException ex) {
            // could mean failed or unilaterally rolled back
            failed = true;
            throw ex;
        } finally {
            this.suspended = suspended;
            this.ended = ended;
            this.started = false;
        }
    }

    public void start(int flags) throws XAException {
        boolean suspended = this.suspended;
        boolean started = this.started;

        if (this.ended && (flags == XAResource.TMRESUME)) {
            if (log.isDebugEnabled()) { log.debug("resource already ended, changing state to resumed: " + this); }
            this.suspended = false;
            return;
        }

        if (flags == XAResource.TMRESUME) {
            if (!this.suspended)
                throw new BitronixXAException("resource hasn't been suspended, cannot resume it: " + this, XAException.XAER_PROTO);
            if (!this.started)
                throw new BitronixXAException("resource hasn't been started, cannot resume it: " + this, XAException.XAER_PROTO);

            if (log.isDebugEnabled()) { log.debug("resuming " + this + " with " + Decoder.decodeXAResourceFlag(flags)); }
            suspended = false;
        }
        else {
            if (this.started)
                throw new BitronixXAException("resource already started: " + this, XAException.XAER_PROTO);

            if (log.isDebugEnabled()) { log.debug("starting " + this + " with " + Decoder.decodeXAResourceFlag(flags)); }
            started = true;
        }

        if (!isTimeoutAlreadySet && transactionTimeoutDate != null && bean.getApplyTransactionTimeout()) {
            int timeoutInSeconds = (int) ((transactionTimeoutDate.getTime() - MonotonicClock.currentTimeMillis() + 999L) / 1000L);
            timeoutInSeconds = Math.max(1, timeoutInSeconds); // setting a timeout of 0 means resetting -> set it to at least 1
            if (log.isDebugEnabled()) { log.debug("applying resource timeout of " + timeoutInSeconds + "s on " + this); }
            getXAResource().setTransactionTimeout(timeoutInSeconds);
            isTimeoutAlreadySet = true;
        }

        getXAResource().start(xid, flags);
        this.suspended = suspended;
        this.started = started;
        this.ended = false;
        if (log.isDebugEnabled()) { log.debug("started " + this + " with " + Decoder.decodeXAResourceFlag(flags)); }
    }

    public int hashCode() {
        return 17 * (bean.hashCode() + xid.hashCode());
    }

    public boolean equals(Object obj) {
        if (!(obj instanceof XAResourceHolderState))
            return false;

        XAResourceHolderState other = (XAResourceHolderState) obj;
        return equals(other.bean, bean) && equals(other.xid, xid);
    }

    private boolean equals(Object obj1, Object obj2) {
        if (obj1 == obj2)
            return true;
        if (obj1 == null || obj2 == null)
            return false;

        return obj1.equals(obj2);
    }

    public String toString() {
        return "an XAResourceHolderState with uniqueName=" + bean.getUniqueName() +
                " XAResource=" + getXAResource() +
                (started ? " (started)":"") +
                (ended ? " (ended)":"") +
                (suspended ? " (suspended)":"") +
                " with XID " + xid;
    }

}<|MERGE_RESOLUTION|>--- conflicted
+++ resolved
@@ -52,15 +52,6 @@
 
     private final ResourceBean bean;
     private final XAResourceHolder xaResourceHolder;
-<<<<<<< HEAD
-    private volatile BitronixXid xid;
-    private volatile boolean started;
-    private volatile boolean ended;
-    private volatile boolean suspended;
-    private volatile Date transactionTimeoutDate;
-    private volatile boolean isTimeoutAlreadySet;
-    private volatile boolean failed;
-=======
     private BitronixXid xid;
     private boolean started;
     private boolean ended;
@@ -68,7 +59,6 @@
     private Date transactionTimeoutDate;
     private boolean isTimeoutAlreadySet;
     private boolean failed;
->>>>>>> 411ef721
 
     public XAResourceHolderState(XAResourceHolder resourceHolder, ResourceBean bean) {
         this.bean = bean;
@@ -97,7 +87,7 @@
     }
 
     public void setXid(BitronixXid xid) throws BitronixSystemException {
-        if (log.isDebugEnabled()) { log.debug("assigning <" + xid + "> to <" + this + ">"); }
+        if (log.isDebugEnabled()) log.debug("assigning <" + xid + "> to <" + this + ">");
         if (this.xid != null && !xid.equals(this.xid))
             throw new BitronixSystemException("a XID has already been assigned to " + this);
         this.xid = xid;
@@ -156,7 +146,7 @@
         boolean suspended = this.suspended;
 
         if (this.ended && (flags == XAResource.TMSUSPEND)) {
-            if (log.isDebugEnabled()) { log.debug("resource already ended, changing state to suspended: " + this); }
+            if (log.isDebugEnabled()) log.debug("resource already ended, changing state to suspended: " + this);
             this.suspended = true;
             return;
         }
@@ -170,17 +160,17 @@
             if (this.suspended)
                 throw new BitronixXAException("resource already suspended: " + this, XAException.XAER_PROTO);
 
-            if (log.isDebugEnabled()) { log.debug("suspending " + this + " with " + Decoder.decodeXAResourceFlag(flags)); }
+            if (log.isDebugEnabled()) log.debug("suspending " + this + " with " + Decoder.decodeXAResourceFlag(flags));
             suspended = true;
         }
         else {
-            if (log.isDebugEnabled()) { log.debug("ending " + this + " with " + Decoder.decodeXAResourceFlag(flags)); }
+            if (log.isDebugEnabled()) log.debug("ending " + this + " with " + Decoder.decodeXAResourceFlag(flags));
             ended = true;
         }
 
         try {
             getXAResource().end(xid, flags);
-            if (log.isDebugEnabled()) { log.debug("ended " + this + " with " + Decoder.decodeXAResourceFlag(flags)); }
+            if (log.isDebugEnabled()) log.debug("ended " + this + " with " + Decoder.decodeXAResourceFlag(flags));
         } catch(XAException ex) {
             // could mean failed or unilaterally rolled back
             failed = true;
@@ -197,7 +187,7 @@
         boolean started = this.started;
 
         if (this.ended && (flags == XAResource.TMRESUME)) {
-            if (log.isDebugEnabled()) { log.debug("resource already ended, changing state to resumed: " + this); }
+            if (log.isDebugEnabled()) log.debug("resource already ended, changing state to resumed: " + this);
             this.suspended = false;
             return;
         }
@@ -208,21 +198,21 @@
             if (!this.started)
                 throw new BitronixXAException("resource hasn't been started, cannot resume it: " + this, XAException.XAER_PROTO);
 
-            if (log.isDebugEnabled()) { log.debug("resuming " + this + " with " + Decoder.decodeXAResourceFlag(flags)); }
+            if (log.isDebugEnabled()) log.debug("resuming " + this + " with " + Decoder.decodeXAResourceFlag(flags));
             suspended = false;
         }
         else {
             if (this.started)
                 throw new BitronixXAException("resource already started: " + this, XAException.XAER_PROTO);
 
-            if (log.isDebugEnabled()) { log.debug("starting " + this + " with " + Decoder.decodeXAResourceFlag(flags)); }
+            if (log.isDebugEnabled()) log.debug("starting " + this + " with " + Decoder.decodeXAResourceFlag(flags));
             started = true;
         }
 
         if (!isTimeoutAlreadySet && transactionTimeoutDate != null && bean.getApplyTransactionTimeout()) {
             int timeoutInSeconds = (int) ((transactionTimeoutDate.getTime() - MonotonicClock.currentTimeMillis() + 999L) / 1000L);
             timeoutInSeconds = Math.max(1, timeoutInSeconds); // setting a timeout of 0 means resetting -> set it to at least 1
-            if (log.isDebugEnabled()) { log.debug("applying resource timeout of " + timeoutInSeconds + "s on " + this); }
+            if (log.isDebugEnabled()) log.debug("applying resource timeout of " + timeoutInSeconds + "s on " + this);
             getXAResource().setTransactionTimeout(timeoutInSeconds);
             isTimeoutAlreadySet = true;
         }
@@ -231,7 +221,7 @@
         this.suspended = suspended;
         this.started = started;
         this.ended = false;
-        if (log.isDebugEnabled()) { log.debug("started " + this + " with " + Decoder.decodeXAResourceFlag(flags)); }
+        if (log.isDebugEnabled()) log.debug("started " + this + " with " + Decoder.decodeXAResourceFlag(flags));
     }
 
     public int hashCode() {
