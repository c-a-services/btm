--- conflicted
+++ resolved
@@ -102,11 +102,7 @@
         // unless this is explicitly allowed in the config
         if (flag != XAResource.TMJOIN && xaResourceHolderState.getTwoPcOrderingPosition() == Scheduler.ALWAYS_LAST_POSITION &&
                 !TransactionManagerServices.getConfiguration().isAllowMultipleLrc()) {
-<<<<<<< HEAD
-            List<XAResourceHolderState> alwaysLastResources = resources.getByNaturalOrderForPosition(Scheduler.ALWAYS_LAST_POSITION_KEY);
-=======
             List<XAResourceHolderState> alwaysLastResources = resources.getByNaturalOrderForPosition(Scheduler.ALWAYS_LAST_POSITION);
->>>>>>> 30412dc2
             if (alwaysLastResources != null && !alwaysLastResources.isEmpty())
                 throw new BitronixSystemException("cannot enlist more than one non-XA resource, tried enlisting " + xaResourceHolderState + ", already enlisted: " + alwaysLastResources.get(0));
         }
@@ -147,13 +143,7 @@
      * @throws XAException if the resource threw an exception during suspend.
      */
     public void suspend() throws XAException {
-<<<<<<< HEAD
-        Iterator<XAResourceHolderState> it = resources.iterator();
-        while (it.hasNext()) {
-            XAResourceHolderState xaResourceHolderState = it.next();
-=======
         for (XAResourceHolderState xaResourceHolderState : resources) {
->>>>>>> 30412dc2
             if (!xaResourceHolderState.isEnded()) {
                 if (log.isDebugEnabled()) log.debug("suspending " + xaResourceHolderState);
                 xaResourceHolderState.end(XAResource.TMSUCCESS);
@@ -169,34 +159,19 @@
         // all XAResource needs to be re-enlisted but this must happen
         // outside the Scheduler's iteration as enlist() can change the
         // collection's content and confuse the iterator.
-<<<<<<< HEAD
-        List<XAResourceHolderState> toBeReEnlisted = new ArrayList();
-
-        Iterator<XAResourceHolderState> it = resources.iterator();
-        while (it.hasNext()) {
-            XAResourceHolderState xaResourceHolderState = it.next();
-            if (log.isDebugEnabled()) { log.debug("resuming " + xaResourceHolderState); }
-=======
         List<XAResourceHolderState> toBeReEnlisted = new ArrayList<XAResourceHolderState>();
 
         for (XAResourceHolderState xaResourceHolderState : resources) {
             if (log.isDebugEnabled()) log.debug("resuming " + xaResourceHolderState);
->>>>>>> 30412dc2
 
             // If a prepared statement is (re-)used after suspend/resume is performed its XAResource needs to be
             // re-enlisted. This must be done outside this loop or that will confuse the iterator!
             toBeReEnlisted.add(new XAResourceHolderState(xaResourceHolderState));
         }
 
-<<<<<<< HEAD
-        if (toBeReEnlisted.size() > 0 && log.isDebugEnabled()) { log.debug("re-enlisting " + toBeReEnlisted.size() + " resource(s)"); }
-        for (XAResourceHolderState xaResourceHolderState : toBeReEnlisted) {
-            if (log.isDebugEnabled()) { log.debug("re-enlisting resource " + xaResourceHolderState); }
-=======
         if (toBeReEnlisted.size() > 0 && log.isDebugEnabled()) log.debug("re-enlisting " + toBeReEnlisted.size() + " resource(s)");
         for (XAResourceHolderState xaResourceHolderState : toBeReEnlisted) {
             if (log.isDebugEnabled()) log.debug("re-enlisting resource " + xaResourceHolderState);
->>>>>>> 30412dc2
             try {
                 enlist(xaResourceHolderState);
                 xaResourceHolderState.getXAResourceHolder().putXAResourceHolderState(xaResourceHolderState.getXid(), xaResourceHolderState);
@@ -214,14 +189,7 @@
      * @throws BitronixSystemException if an internal error happens.
      */
     public XAResourceHolderState findXAResourceHolderState(XAResource xaResource) throws BitronixSystemException {
-<<<<<<< HEAD
-        Iterator<XAResourceHolderState> it = resources.iterator();
-        while (it.hasNext()) {
-            XAResourceHolderState xaResourceHolderState = it.next();
-
-=======
         for (XAResourceHolderState xaResourceHolderState : resources) {
->>>>>>> 30412dc2
             if (xaResourceHolderState.getXAResource() == xaResource)
                 return xaResourceHolderState;
         }
@@ -243,17 +211,6 @@
             return null;
         }
 
-<<<<<<< HEAD
-        Iterator<XAResourceHolderState> it = resources.iterator();
-        while (it.hasNext()) {
-            XAResourceHolderState alreadyEnlistedHolderState = it.next();
-
-            if (log.isDebugEnabled()) { log.debug("checking joinability of " + xaResourceHolderState + " with " + alreadyEnlistedHolderState); }
-            if ( alreadyEnlistedHolderState.isEnded() &&
-                 !alreadyEnlistedHolderState.isSuspended() &&
-                 xaResourceHolderState.getXAResource().isSameRM(alreadyEnlistedHolderState.getXAResource()) ) {
-                if (log.isDebugEnabled()) { log.debug("resources are joinable"); }
-=======
         for (XAResourceHolderState alreadyEnlistedHolderState : resources) {
             if (log.isDebugEnabled())
                 log.debug("checking joinability of " + xaResourceHolderState + " with " + alreadyEnlistedHolderState);
@@ -261,7 +218,6 @@
                     !alreadyEnlistedHolderState.isSuspended() &&
                     xaResourceHolderState.getXAResource().isSameRM(alreadyEnlistedHolderState.getXAResource())) {
                 if (log.isDebugEnabled()) log.debug("resources are joinable");
->>>>>>> 30412dc2
                 return alreadyEnlistedHolderState;
             }
             if (log.isDebugEnabled()) log.debug("resources are not joinable");
@@ -276,11 +232,7 @@
      * {@link bitronix.tm.resource.common.XAResourceHolder}s.
      */
     public void clearXAResourceHolderStates() {
-<<<<<<< HEAD
-        if (log.isDebugEnabled()) { log.debug("clearing XAResourceHolder states on " + resources.size() + " resource(s)"); }
-=======
         if (log.isDebugEnabled()) log.debug("clearing XAResourceHolder states on " + resources.size() + " resource(s)");
->>>>>>> 30412dc2
         Iterator<XAResourceHolderState> it = resources.iterator();
         while (it.hasNext()) {
             XAResourceHolderState xaResourceHolderState = it.next();
@@ -289,15 +241,9 @@
             // clear out the current state
             resourceHolder.removeXAResourceHolderState(xaResourceHolderState.getXid());
 
-<<<<<<< HEAD
             boolean stillExists = resourceHolder.isExistXAResourceHolderStatesForGtrid(gtrid);
             if (stillExists) log.warn("resource " + resourceHolder + " did not clean up " + resourceHolder.getXAResourceHolderStateCountForGtrid(gtrid) + "transaction states for GTRID [" + gtrid + "]");
             else if (log.isDebugEnabled()) { log.debug("resource " + resourceHolder + " cleaned up all transaction states for GTRID [" + gtrid + "]"); }
-=======
-            Map statesForGtrid = resourceHolder.getXAResourceHolderStatesForGtrid(gtrid);
-            if (statesForGtrid != null) log.warn("resource " + resourceHolder + " did not clean up " + statesForGtrid.size() + "transaction states for GTRID [" + gtrid + "]");
-            else if (log.isDebugEnabled()) log.debug("resource " + resourceHolder + " cleaned up all transaction states for GTRID [" + gtrid + "]");
->>>>>>> 30412dc2
 
             it.remove();
         }
@@ -308,43 +254,14 @@
      * @return a {@link Set} of unique names of all the enlisted {@link XAResourceHolderState}s.
      */
     public Set<String> collectUniqueNames() {
-<<<<<<< HEAD
-        Set<String> names = new HashSet<String>();
-        Iterator<XAResourceHolderState> it = resources.iterator();
-        while (it.hasNext()) {
-            names.add(it.next().getUniqueName());
-=======
         Set<String> names = new HashSet<String>(resources.size());
         for (XAResourceHolderState xaResourceHolderState : resources) {
             names.add(xaResourceHolderState.getUniqueName());
->>>>>>> 30412dc2
         }
         return Collections.unmodifiableSet(names);
     }
 
     public SortedSet<Integer> getNaturalOrderPositions() {
-<<<<<<< HEAD
-        return resources.getNaturalOrderPositions();
-    }
-
-    public SortedSet<Integer> getReverseOrderPositions() {
-        return resources.getReverseOrderPositions();
-    }
-
-    public List<XAResourceHolderState> getNaturalOrderResourcesForPosition(Object positionKey) {
-        return resources.getByNaturalOrderForPosition(positionKey);
-    }
-
-    public List<XAResourceHolderState> getReverseOrderResourcesForPosition(Object positionKey) {
-        return resources.getByReverseOrderForPosition(positionKey);
-    }
-
-    public List<XAResourceHolderState> getAllResources() {
-        List<XAResourceHolderState> result = new ArrayList<XAResourceHolderState>();
-        Iterator<Integer> it = resources.getNaturalOrderPositions().iterator();
-        while (it.hasNext()) {
-            Integer positionKey = it.next();
-=======
         return Collections.unmodifiableSortedSet(resources.getNaturalOrderPositions());
     }
 
@@ -363,7 +280,6 @@
     public List<XAResourceHolderState> getAllResources() {
         List<XAResourceHolderState> result = new ArrayList<XAResourceHolderState>(resources.size());
         for (Integer positionKey : resources.getNaturalOrderPositions()) {
->>>>>>> 30412dc2
             result.addAll(resources.getByNaturalOrderForPosition(positionKey));
         }
         return Collections.unmodifiableList(result);
