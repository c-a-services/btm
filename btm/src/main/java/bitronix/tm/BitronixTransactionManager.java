--- conflicted
+++ resolved
@@ -69,34 +69,7 @@
                 throw new InitializationException("invalid configuration value for backgroundRecoveryIntervalSeconds, found '" + backgroundRecoveryInterval + "' but it must be greater than 0");
             }
 
-<<<<<<< HEAD
             inFlightTransactions = createInFlightTransactionsMap();
-=======
-            Comparator<BitronixTransaction> timestampSortComparator = new Comparator<BitronixTransaction>() {
-                public int compare(BitronixTransaction t1, BitronixTransaction t2) {
-                    Long timestamp1 = t1.getResourceManager().getGtrid().extractTimestamp();
-                    Long timestamp2 = t2.getResourceManager().getGtrid().extractTimestamp();
-
-                    int compareTo = timestamp1.compareTo(timestamp2);
-                    if (compareTo == 0 && !t1.getResourceManager().getGtrid().equals(t2.getResourceManager().getGtrid())) {
-                        // if timestamps are equal, use the Uid as the tie-breaker.  the !equals() check above avoids an expensive string compare() here.
-                        return t1.getGtrid().compareTo(t2.getGtrid());
-                    }
-                    return compareTo;
-                }
-            };
-
-            try {
-                // we attempt to use the concurrent sorted map from java 6
-                inFlightTransactions = (SortedMap<BitronixTransaction, ClearContextSynchronization>)
-                    ClassLoaderUtils.loadClass("java.util.concurrent.ConcurrentSkipListMap").
-                          getConstructor(Comparator.class).newInstance(timestampSortComparator);
-            } catch(ClassNotFoundException e) {
-                // we're in Java5 and fallback to a synced map.
-                inFlightTransactions = Collections.synchronizedSortedMap(
-                    new TreeMap<BitronixTransaction, ClearContextSynchronization>(timestampSortComparator));
-            }
->>>>>>> 59f0c7e4
 
             if (log.isDebugEnabled()) { log.debug("recovery will run in the background every " + backgroundRecoveryInterval + " second(s)"); }
             Date nextExecutionDate = new Date(MonotonicClock.currentTimeMillis() + (backgroundRecoveryInterval * 1000L));
@@ -113,25 +86,24 @@
     private SortedMap<BitronixTransaction, ClearContextSynchronization> createInFlightTransactionsMap()
             throws InstantiationException, IllegalAccessException, InvocationTargetException, NoSuchMethodException {
         final Comparator<BitronixTransaction> timestampSortComparator = new Comparator<BitronixTransaction>() {
-            public int compare(BitronixTransaction t1, BitronixTransaction t2) {
-                Long timestamp1 = t1.getResourceManager().getGtrid().extractTimestamp();
-                Long timestamp2 = t2.getResourceManager().getGtrid().extractTimestamp();
-
-                int compareTo = timestamp1.compareTo(timestamp2);
-                if (compareTo == 0 && !t1.getResourceManager().getGtrid().equals(t2.getResourceManager().getGtrid())) {
-                    // if timestamps are equal, use the Uid as the tie-breaker.  the !equals() check above avoids an
-                    // expensive string compare() here.
-                    return t1.getGtrid().compareTo(t2.getGtrid());
+                public int compare(BitronixTransaction t1, BitronixTransaction t2) {
+                    Long timestamp1 = t1.getResourceManager().getGtrid().extractTimestamp();
+                    Long timestamp2 = t2.getResourceManager().getGtrid().extractTimestamp();
+
+                    int compareTo = timestamp1.compareTo(timestamp2);
+                    if (compareTo == 0 && !t1.getResourceManager().getGtrid().equals(t2.getResourceManager().getGtrid())) {
+                        // if timestamps are equal, use the Uid as the tie-breaker.  the !equals() check above avoids an expensive string compare() here.
+                        return t1.getGtrid().compareTo(t2.getGtrid());
+                    }
+                    return compareTo;
                 }
-                return compareTo;
-            }
-        };
+            };
 
         if (log.isTraceEnabled()) { log.trace("Attempting to use a concurrent sorted map of type 'ConcurrentSkipListMap' (from jre6 or custom supplied backport)"); }
         try {
             @SuppressWarnings("unchecked")
             SortedMap<BitronixTransaction, ClearContextSynchronization> mapInstance = (SortedMap)
-                    Class.forName("java.util.concurrent.ConcurrentSkipListMap").
+                    ClassLoaderUtils.loadClass("java.util.concurrent.ConcurrentSkipListMap").
                             getConstructor(Comparator.class).newInstance(timestampSortComparator);
             return mapInstance;
         } catch (ClassNotFoundException e) {
