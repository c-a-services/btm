/*
 * Bitronix Transaction Manager
 *
 * Copyright (c) 2010, Bitronix Software.
 *
 * This copyrighted material is made available to anyone wishing to use, modify,
 * copy, or redistribute it subject to the terms and conditions of the GNU
 * Lesser General Public License, as published by the Free Software Foundation.
 *
 * This program is distributed in the hope that it will be useful,
 * but WITHOUT ANY WARRANTY; without even the implied warranty of MERCHANTABILITY
 * or FITNESS FOR A PARTICULAR PURPOSE. See the GNU Lesser General Public License
 * for more details.
 *
 * You should have received a copy of the GNU Lesser General Public License
 * along with this distribution; if not, write to:
 * Free Software Foundation, Inc.
 * 51 Franklin Street, Fifth Floor
 * Boston, MA 02110-1301 USA
 */
package bitronix.tm;

import bitronix.tm.utils.*;
import org.slf4j.Logger;
import org.slf4j.LoggerFactory;

import java.io.FileInputStream;
import java.io.IOException;
import java.io.InputStream;
import java.io.UnsupportedEncodingException;
import java.net.InetAddress;
import java.util.Properties;
import java.util.concurrent.atomic.AtomicReference;

/**
 * Configuration repository of the transaction manager. You can set configurable values either via the properties file
 * or by setting properties of the {@link Configuration} object.
 * Once the transaction manager has started it is not possible to change the configuration: all calls to setters will
 * throw a {@link IllegalStateException}.
 * <p>The configuration filename must be specified with the <code>bitronix.tm.configuration</code> system property.</p>
 * <p>The default settings are good enough for running in a test environment but certainly not for production usage.
 * Also, all properties are reset to their default value after the transaction manager has shut down.</p>
 * <p>All those properties can refer to other defined ones or to system properties using the Ant notation:
 * <code>${some.property.name}</code>.</p>
 *
 * @author lorban
 */
public class Configuration implements Service {

    private final static Logger log = LoggerFactory.getLogger(Configuration.class);

    private final static int MAX_SERVER_ID_LENGTH = 51;
    private final static String SERVER_ID_CHARSET_NAME = "US-ASCII";

    private volatile String serverId;
    private final AtomicReference<byte[]> serverIdArray = new AtomicReference<byte[]>();
    private volatile String logPart1Filename;
    private volatile String logPart2Filename;
    private volatile boolean forcedWriteEnabled;
    private volatile boolean forceBatchingEnabled;
    private volatile int maxLogSizeInMb;
    private volatile boolean filterLogStatus;
    private volatile boolean skipCorruptedLogs;
    private volatile boolean asynchronous2Pc;
    private volatile boolean warnAboutZeroResourceTransaction;
    private volatile int defaultTransactionTimeout;
    private volatile int gracefulShutdownInterval;
    private volatile int backgroundRecoveryIntervalSeconds;
    private volatile boolean disableJmx;
    private volatile boolean synchronousJmxRegistration;
    private volatile String jndiUserTransactionName;
    private volatile String jndiTransactionSynchronizationRegistryName;
    private volatile String journal;
    private volatile String exceptionAnalyzer;
    private volatile boolean currentNodeOnlyRecovery;
    private volatile boolean allowMultipleLrc;
    private volatile String resourceConfigurationFilename;


    protected Configuration() {
        try {
            InputStream in = null;
            Properties properties;
            try {
                String configurationFilename = System.getProperty("bitronix.tm.configuration");
                if (configurationFilename != null) {
                    if (log.isDebugEnabled()) log.debug("loading configuration file " + configurationFilename);
                    in = new FileInputStream(configurationFilename);
                } else {
                    if (log.isDebugEnabled()) log.debug("loading default configuration");
                    in = ClassLoaderUtils.getResourceAsStream("bitronix-default-config.properties");
                }
                properties = new Properties();
                if (in != null)
                    properties.load(in);
                else
                     if (log.isDebugEnabled()) log.debug("no configuration file found, using default settings");
            } finally {
                if (in != null) in.close();
            }

            serverId = getString(properties, "bitronix.tm.serverId", null);
            logPart1Filename = getString(properties, "bitronix.tm.journal.disk.logPart1Filename", "btm1.tlog");
            logPart2Filename = getString(properties, "bitronix.tm.journal.disk.logPart2Filename", "btm2.tlog");
            forcedWriteEnabled = getBoolean(properties, "bitronix.tm.journal.disk.forcedWriteEnabled", true);
            forceBatchingEnabled = getBoolean(properties, "bitronix.tm.journal.disk.forceBatchingEnabled", true);
            maxLogSizeInMb = getInt(properties, "bitronix.tm.journal.disk.maxLogSize", 2);
            filterLogStatus = getBoolean(properties, "bitronix.tm.journal.disk.filterLogStatus", false);
            skipCorruptedLogs = getBoolean(properties, "bitronix.tm.journal.disk.skipCorruptedLogs", false);
            asynchronous2Pc = getBoolean(properties, "bitronix.tm.2pc.async", false);
            warnAboutZeroResourceTransaction = getBoolean(properties, "bitronix.tm.2pc.warnAboutZeroResourceTransactions", true);
            defaultTransactionTimeout = getInt(properties, "bitronix.tm.timer.defaultTransactionTimeout", 60);
            gracefulShutdownInterval = getInt(properties, "bitronix.tm.timer.gracefulShutdownInterval", 60);
            backgroundRecoveryIntervalSeconds = getInt(properties, "bitronix.tm.timer.backgroundRecoveryIntervalSeconds", 60);
            disableJmx = getBoolean(properties, "bitronix.tm.disableJmx", false);
            synchronousJmxRegistration = getBoolean(properties, "bitronix.tm.jmx.sync", false);
            jndiUserTransactionName = getString(properties, "bitronix.tm.jndi.userTransactionName", "java:comp/UserTransaction");
            jndiTransactionSynchronizationRegistryName = getString(properties, "bitronix.tm.jndi.transactionSynchronizationRegistryName", "java:comp/TransactionSynchronizationRegistry");
            journal = getString(properties, "bitronix.tm.journal", "disk");
            exceptionAnalyzer = getString(properties, "bitronix.tm.exceptionAnalyzer", null);
            currentNodeOnlyRecovery = getBoolean(properties, "bitronix.tm.currentNodeOnlyRecovery", true);
            allowMultipleLrc = getBoolean(properties, "bitronix.tm.allowMultipleLrc", false);
            resourceConfigurationFilename = getString(properties, "bitronix.tm.resource.configuration", null);
        } catch (IOException ex) {
            throw new InitializationException("error loading configuration", ex);
        }
    }


    /**
     * ASCII ID that must uniquely identify this TM instance. It must not exceed 51 characters or it will be truncated.
     * <p>Property name:<br/><b>bitronix.tm.serverId -</b> <i>(defaults to server's IP address but that's unsafe for
     * production use)</i></p>
     * @return the unique ID of this TM instance.
     */
    public String getServerId() {
        return serverId;
    }

    /**
     * Set the ASCII ID that must uniquely identify this TM instance. It must not exceed 51 characters or it will be
     * truncated.
     * @see #getServerId()
     * @param serverId the unique ID of this TM instance.
     * @return this.
     */
    public Configuration setServerId(String serverId) {
        checkNotStarted();
        this.serverId = serverId;
        return this;
    }

    /**
     * Get the journal fragment file 1 name.
     * <p>Property name:<br/><b>bitronix.tm.journal.disk.logPart1Filename -</b> <i>(defaults to btm1.tlog)</i></p>
     * @return the journal fragment file 1 name.
     */
    public String getLogPart1Filename() {
        return logPart1Filename;
    }

    /**
     * Set the journal fragment file 1 name.
     * @see #getLogPart1Filename()
     * @param logPart1Filename the journal fragment file 1 name.
     * @return this.
     */
    public Configuration setLogPart1Filename(String logPart1Filename) {
        checkNotStarted();
        this.logPart1Filename = logPart1Filename;
        return this;
    }

    /**
     * Get the journal fragment file 2 name.
     * <p>Property name:<br/><b>bitronix.tm.journal.disk.logPart2Filename -</b> <i>(defaults to btm2.tlog)</i></p>
     * @return the journal fragment file 2 name.
     */
    public String getLogPart2Filename() {
        return logPart2Filename;
    }

    /**
     * Set the journal fragment file 2 name.
     * @see #getLogPart2Filename()
     * @param logPart2Filename the journal fragment file 2 name.
     * @return this.
     */
    public Configuration setLogPart2Filename(String logPart2Filename) {
        checkNotStarted();
        this.logPart2Filename = logPart2Filename;
        return this;
    }

    /**
     * Are logs forced to disk?  Do not set to false in production since without disk force, integrity is not
     * guaranteed.
     * <p>Property name:<br/><b>bitronix.tm.journal.disk.forcedWriteEnabled -</b> <i>(defaults to true)</i></p>
     * @return true if logs are forced to disk, false otherwise.
     */
    public boolean isForcedWriteEnabled() {
        return forcedWriteEnabled;
    }

    /**
     * Set if logs are forced to disk.  Do not set to false in production since without disk force, integrity is not
     * guaranteed.
     * @see #isForcedWriteEnabled()
     * @param forcedWriteEnabled true if logs should be forced to disk, false otherwise.
     * @return this.
     */
    public Configuration setForcedWriteEnabled(boolean forcedWriteEnabled) {
        checkNotStarted();
        this.forcedWriteEnabled = forcedWriteEnabled;
        return this;
    }

    /**
     * Are disk forces batched? Disabling batching can seriously lower the transaction manager's throughput.
     * <p>Property name:<br/><b>bitronix.tm.journal.disk.forceBatchingEnabled -</b> <i>(defaults to true)</i></p>
     * @return true if disk forces are batched, false otherwise.
     */
    public boolean isForceBatchingEnabled() {
        return forceBatchingEnabled;
    }

    /**
     * Set if disk forces are batched. Disabling batching can seriously lower the transaction manager's throughput.
     * @see #isForceBatchingEnabled()
     * @param forceBatchingEnabled true if disk forces are batched, false otherwise.
     * @return this.
     */
    public Configuration setForceBatchingEnabled(boolean forceBatchingEnabled) {
        checkNotStarted();
        this.forceBatchingEnabled = forceBatchingEnabled;
        return this;
    }

    /**
     * Maximum size in megabytes of the journal fragments. Larger logs allow transactions to stay longer in-doubt but
     * the TM pauses longer when a fragment is full.
     * <p>Property name:<br/><b>bitronix.tm.journal.disk.maxLogSize -</b> <i>(defaults to 2)</i></p>
     * @return the maximum size in megabytes of the journal fragments.
     */
    public int getMaxLogSizeInMb() {
        return maxLogSizeInMb;
    }

    /**
     * Set the Maximum size in megabytes of the journal fragments. Larger logs allow transactions to stay longer
     * in-doubt but the TM pauses longer when a fragment is full.
     * @see #getMaxLogSizeInMb()
     * @param maxLogSizeInMb the maximum size in megabytes of the journal fragments.
     * @return this.
     */
    public Configuration setMaxLogSizeInMb(int maxLogSizeInMb) {
        checkNotStarted();
        this.maxLogSizeInMb = maxLogSizeInMb;
        return this;
    }

    /**
     * Should only mandatory logs be written? Enabling this parameter lowers space usage of the fragments but makes
     * debugging more complex.
     * <p>Property name:<br/><b>bitronix.tm.journal.disk.filterLogStatus -</b> <i>(defaults to false)</i></p>
     * @return true if only mandatory logs should be written.
     */
    public boolean isFilterLogStatus() {
        return filterLogStatus;
    }

    /**
     * Set if only mandatory logs should be written. Enabling this parameter lowers space usage of the fragments but
     * makes debugging more complex.
     * @see #isFilterLogStatus()
     * @param filterLogStatus true if only mandatory logs should be written.
     * @return this.
     */
    public Configuration setFilterLogStatus(boolean filterLogStatus) {
        checkNotStarted();
        this.filterLogStatus = filterLogStatus;
        return this;
    }

    /**
     * Should corrupted logs be skipped?
     * <p>Property name:<br/><b>bitronix.tm.journal.disk.skipCorruptedLogs -</b> <i>(defaults to false)</i></p>
     * @return true if corrupted logs should be skipped.
     */
    public boolean isSkipCorruptedLogs() {
        return skipCorruptedLogs;
    }

    /**
     * Set if corrupted logs should be skipped.
     * @see #isSkipCorruptedLogs()
     * @param skipCorruptedLogs true if corrupted logs should be skipped.
     * @return this.
     */
    public Configuration setSkipCorruptedLogs(boolean skipCorruptedLogs) {
        checkNotStarted();
        this.skipCorruptedLogs = skipCorruptedLogs;
        return this;
    }

    /**
     * Should two phase commit be executed asynchronously? Asynchronous two phase commit can improve performance when
     * there are many resources enlisted in transactions but is more CPU intensive due to the dynamic thread spawning
     * requirements. It also makes debugging more complex.
     * <p>Property name:<br/><b>bitronix.tm.2pc.async -</b> <i>(defaults to false)</i></p>
     * @return true if two phase commit should be executed asynchronously.
     */
    public boolean isAsynchronous2Pc() {
        return asynchronous2Pc;
    }

    /**
     * Set if two phase commit should be executed asynchronously. Asynchronous two phase commit can improve performance
     * when there are many resources enlisted in transactions but is more CPU intensive due to the dynamic thread
     * spawning requirements. It also makes debugging more complex.
     * @see #isAsynchronous2Pc()
     * @param asynchronous2Pc true if two phase commit should be executed asynchronously.
     * @return this.
     */
    public Configuration setAsynchronous2Pc(boolean asynchronous2Pc) {
        checkNotStarted();
        this.asynchronous2Pc = asynchronous2Pc;
        return this;
    }

    /**
     * Should transactions executed without a single enlisted resource result in a warning or not? Most of the time
     * transactions executed with no enlisted resource reflect a bug or a mis-configuration somewhere.
     * <p>Property name:<br/><b>bitronix.tm.2pc.warnAboutZeroResourceTransactions -</b> <i>(defaults to true)</i></p>
     * @return true if transactions executed without a single enlisted resource should result in a warning.
     */
    public boolean isWarnAboutZeroResourceTransaction() {
        return warnAboutZeroResourceTransaction;
    }

    /**
     * Set if transactions executed without a single enlisted resource should result in a warning or not. Most of the
     * time transactions executed with no enlisted resource reflect a bug or a mis-configuration somewhere.
     * @see #isWarnAboutZeroResourceTransaction()
     * @param warnAboutZeroResourceTransaction true if transactions executed without a single enlisted resource should
     *        result in a warning.
     * @return this.
     */
    public Configuration setWarnAboutZeroResourceTransaction(boolean warnAboutZeroResourceTransaction) {
        checkNotStarted();
        this.warnAboutZeroResourceTransaction = warnAboutZeroResourceTransaction;
        return this;
    }

    /**
     * Default transaction timeout in seconds.
     * <p>Property name:<br/><b>bitronix.tm.timer.defaultTransactionTimeout -</b> <i>(defaults to 60)</i></p>
     * @return the default transaction timeout in seconds.
     */
    public int getDefaultTransactionTimeout() {
        return defaultTransactionTimeout;
    }

    /**
     * Set the default transaction timeout in seconds.
     * @see #getDefaultTransactionTimeout()
     * @param defaultTransactionTimeout the default transaction timeout in seconds.
     * @return this.
     */
    public Configuration setDefaultTransactionTimeout(int defaultTransactionTimeout) {
        checkNotStarted();
        this.defaultTransactionTimeout = defaultTransactionTimeout;
        return this;
    }

    /**
     * Maximum amount of seconds the TM will wait for transactions to get done before aborting them at shutdown time.
     * <p>Property name:<br/><b>bitronix.tm.timer.gracefulShutdownInterval -</b> <i>(defaults to 60)</i></p>
     * @return the maximum amount of time in seconds.
     */
    public int getGracefulShutdownInterval() {
        return gracefulShutdownInterval;
    }

    /**
     * Set the maximum amount of seconds the TM will wait for transactions to get done before aborting them at shutdown
     * time.
     * @see #getGracefulShutdownInterval()
     * @param gracefulShutdownInterval the maximum amount of time in seconds.
     * @return this.
     */
    public Configuration setGracefulShutdownInterval(int gracefulShutdownInterval) {
        checkNotStarted();
        this.gracefulShutdownInterval = gracefulShutdownInterval;
        return this;
    }

    /**
     * Interval in minutes at which to run the recovery process in the background. Disabled when set to 0.
     * <p>Property name:<br/><b>bitronix.tm.timer.backgroundRecoveryInterval -</b> <i>(defaults to 0)</i></p>
     * @return the interval in minutes.
     * @deprecated superceded by #getBackgroundRecoveryIntervalSeconds().
     */
    public int getBackgroundRecoveryInterval() {
        return getBackgroundRecoveryIntervalSeconds() / 60;
    }

    /**
     * Set the interval in minutes at which to run the recovery process in the background. Disabled when set to 0.
     * @see #getBackgroundRecoveryInterval()
     * @param backgroundRecoveryInterval the interval in minutes.
     * @deprecated superceded by #setBackgroundRecoveryIntervalSeconds(int).
     * @return this.
     */
    public Configuration setBackgroundRecoveryInterval(int backgroundRecoveryInterval) {
        log.warn("setBackgroundRecoveryInterval() is deprecated, consider using setBackgroundRecoveryIntervalSeconds() instead.");
        setBackgroundRecoveryIntervalSeconds(backgroundRecoveryInterval * 60);
        return this;
    }

    /**
     * Interval in seconds at which to run the recovery process in the background. Disabled when set to 0.
     * <p>Property name:<br/><b>bitronix.tm.timer.backgroundRecoveryIntervalSeconds -</b> <i>(defaults to 60)</i></p>
     * @return the interval in seconds.
     */
    public int getBackgroundRecoveryIntervalSeconds() {
        return backgroundRecoveryIntervalSeconds;
    }

    /**
     * Set the interval in seconds at which to run the recovery process in the background. Disabled when set to 0.
     * @see #getBackgroundRecoveryIntervalSeconds()
     * @param backgroundRecoveryIntervalSeconds the interval in minutes.
     * @return this.
     */
    public Configuration setBackgroundRecoveryIntervalSeconds(int backgroundRecoveryIntervalSeconds) {
        checkNotStarted();
        this.backgroundRecoveryIntervalSeconds = backgroundRecoveryIntervalSeconds;
        return this;
    }

    /**
     * Should JMX Mbeans not be registered even if a JMX MBean server is detected?
     * <p>Property name:<br/><b>bitronix.tm.disableJmx -</b> <i>(defaults to false)</i></p>
     * @return true if JMX MBeans should never be registered.
     */
    public boolean isDisableJmx() {
        return disableJmx;
    }

    /**
     * Set to true if JMX Mbeans should not be registered even if a JMX MBean server is detected.
     * @see #isDisableJmx()
     * @param disableJmx true if JMX MBeans should never be registered.
     * @return this.
     */
    public Configuration setDisableJmx(boolean disableJmx) {
        checkNotStarted();
        this.disableJmx = disableJmx;
        return this;
    }

    /**
     * Should JMX registrations and un-registrations be done in a synchronous / blocking way.
     * <p/>
     * By default all JMX registrations are done asynchronously. Registrations and un-registrations
     * are combined to avoid the registration of short lived instances and increase the overall throughput.
     *
     * @return true if the caller should be blocked when MBeans are registered (defaults to false).
     */
    public boolean isSynchronousJmxRegistration() {
        return synchronousJmxRegistration;
    }

    /**
     * Toggles synchronous and asynchronous JMX registration mode.
     * @param synchronousJmxRegistration true if the caller should be blocked when MBeans are registered
     *                                   (defaults to false).
     * @return this.
     */
    public Configuration setSynchronousJmxRegistration(boolean synchronousJmxRegistration) {
        checkNotStarted();
        this.synchronousJmxRegistration = synchronousJmxRegistration;
        return this;
    }

    /**
     * Get the name the {@link javax.transaction.UserTransaction} should be bound under in the
     * {@link bitronix.tm.jndi.BitronixContext}.
     * @return the name the {@link javax.transaction.UserTransaction} should
     *         be bound under in the {@link bitronix.tm.jndi.BitronixContext}.
     */
    public String getJndiUserTransactionName() {
        return jndiUserTransactionName;
    }

    /**
     * Set the name the {@link javax.transaction.UserTransaction} should be bound under in the
     * {@link bitronix.tm.jndi.BitronixContext}.
     * @see #getJndiUserTransactionName()
     * @param jndiUserTransactionName the name the {@link javax.transaction.UserTransaction} should
     *        be bound under in the {@link bitronix.tm.jndi.BitronixContext}.
     * @return this.
     */
    public Configuration setJndiUserTransactionName(String jndiUserTransactionName) {
        checkNotStarted();
        this.jndiUserTransactionName = jndiUserTransactionName;
        return this;
    }

    /**
     * Get the name the {@link javax.transaction.TransactionSynchronizationRegistry} should be bound under in the
     * {@link bitronix.tm.jndi.BitronixContext}.
     * @return the name the {@link javax.transaction.TransactionSynchronizationRegistry} should
     *         be bound under in the {@link bitronix.tm.jndi.BitronixContext}.
     */
    public String getJndiTransactionSynchronizationRegistryName() {
        return jndiTransactionSynchronizationRegistryName;
    }

    /**
     * Set the name the {@link javax.transaction.TransactionSynchronizationRegistry} should be bound under in the
     * {@link bitronix.tm.jndi.BitronixContext}.
     * @see #getJndiUserTransactionName()
     * @param jndiTransactionSynchronizationRegistryName the name the {@link javax.transaction.TransactionSynchronizationRegistry} should
     *        be bound under in the {@link bitronix.tm.jndi.BitronixContext}.
     * @return this.
     */
    public Configuration setJndiTransactionSynchronizationRegistryName(String jndiTransactionSynchronizationRegistryName) {
        checkNotStarted();
        this.jndiTransactionSynchronizationRegistryName = jndiTransactionSynchronizationRegistryName;
        return this;
    }

    /**
     * Get the journal implementation. Can be <code>disk</code>, <code>null</code> or a class name.
     * @return the journal name.
     */
    public String getJournal() {
        return journal;
    }

    /**
     * Set the journal name. Can be <code>disk</code>, <code>null</code> or a class name.
     * @see #getJournal()
     * @param journal the journal name.
     * @return this.
     */
    public Configuration setJournal(String journal) {
        checkNotStarted();
        this.journal = journal;
        return this;
    }

    /**
     * Get the exception analyzer implementation. Can be <code>null</code> for the default one or a class name.
     * @return the exception analyzer name.
     */
    public String getExceptionAnalyzer() {
        return exceptionAnalyzer;
    }

    /**
     * Set the exception analyzer implementation. Can be <code>null</code> for the default one or a class name.
     * @see #getExceptionAnalyzer()
     * @param exceptionAnalyzer the exception analyzer name.
     * @return this.
     */
    public Configuration setExceptionAnalyzer(String exceptionAnalyzer) {
        checkNotStarted();
        this.exceptionAnalyzer = exceptionAnalyzer;
        return this;
    }

    /**
     * Should the recovery process <b>not</b> recover XIDs generated with another JVM unique ID? Setting this property to true
     * is useful in clustered environments where multiple instances of BTM are running on different nodes.
     * @see #getServerId() contains the value used as the JVM unique ID.
     * @return true if recovery should filter out recovered XIDs that do not contain this JVM's unique ID, false otherwise.
     */
    public boolean isCurrentNodeOnlyRecovery() {
        return currentNodeOnlyRecovery;
    }

    /**
     * Set to true if recovery should filter out recovered XIDs that do not contain this JVM's unique ID, false otherwise.
     * @see #isCurrentNodeOnlyRecovery()
     * @param currentNodeOnlyRecovery true if recovery should filter out recovered XIDs that do not contain this JVM's unique ID, false otherwise.
     * @return this.
     */
    public Configuration setCurrentNodeOnlyRecovery(boolean currentNodeOnlyRecovery) {
        checkNotStarted();
        this.currentNodeOnlyRecovery = currentNodeOnlyRecovery;
        return this;
    }

    /**
     * Should the transaction manager allow enlistment of multiple LRC resources in a single transaction?
     * This is highly unsafe but could be useful for testing.
     * @return true if the transaction manager should allow enlistment of multiple LRC resources in a single transaction, false otherwise.
     */
    public boolean isAllowMultipleLrc() {
        return allowMultipleLrc;
    }

    /**
     * Set to true if the transaction manager should allow enlistment of multiple LRC resources in a single transaction.
     * @param allowMultipleLrc true if the transaction manager should allow enlistment of multiple LRC resources in a single transaction, false otherwise.
     * @return this
     */
    public Configuration setAllowMultipleLrc(boolean allowMultipleLrc) {
        checkNotStarted();
        this.allowMultipleLrc = allowMultipleLrc;
        return this;
    }

    /**
     * {@link bitronix.tm.resource.ResourceLoader} configuration file name. {@link bitronix.tm.resource.ResourceLoader}
     * will be disabled if this value is null.
     * <p>Property name:<br/><b>bitronix.tm.resource.configuration -</b> <i>(defaults to null)</i></p>
     * @return the filename of the resources configuration file or null if not configured.
     */
    public String getResourceConfigurationFilename() {
        return resourceConfigurationFilename;
    }

    /**
     * Set the {@link bitronix.tm.resource.ResourceLoader} configuration file name.
     * @see #getResourceConfigurationFilename()
     * @param resourceConfigurationFilename the filename of the resources configuration file or null you do not want to
     *        use the {@link bitronix.tm.resource.ResourceLoader}.
     * @return this.
     */
    public Configuration setResourceConfigurationFilename(String resourceConfigurationFilename) {
        checkNotStarted();
        this.resourceConfigurationFilename = resourceConfigurationFilename;
        return this;
    }

    /**
     * Build the server ID byte array that will be prepended in generated UIDs. Once built, the value is cached for the duration of the JVM lifespan.
     * @return the server ID.
     */
    public byte[] buildServerIdArray() {
<<<<<<< HEAD
        byte[] id = serverIdArray.get();
        if (id == null) {
            // DCL is not a problem here, we just want to avoid multiple concurrent creations of the same array as it would look ugly in the logs.
            // More important is to avoid contended synchronizations when accessing this array as it is part of Uid creation happening when a TX is opened.
            synchronized (this) {
                while ((id = serverIdArray.get()) == null) {
                    try {
                        id = serverId.getBytes(SERVER_ID_CHARSET_NAME);

                        String transcodedId = new String(id, SERVER_ID_CHARSET_NAME);
                        if (!transcodedId.equals(serverId)) {
                            log.warn("The given server ID '" + serverId + "' is not compatible with the ID charset '" + SERVER_ID_CHARSET_NAME + "' as it transcodes to '" + transcodedId + "'. " +
                                    "It is highly recommended that you specify a compatible server ID using only characters that are allowed in the ID charset.");
                        }
                    } catch (Exception ex) {
                        log.warn("Cannot get the unique server ID for this JVM ('bitronix.tm.serverId'). Make sure it is configured and you use only " + SERVER_ID_CHARSET_NAME + " characters. " +
                                "Will use IP address instead (unsafe for production usage!).");
                        try {
                            id = InetAddress.getLocalHost().getHostAddress().getBytes(SERVER_ID_CHARSET_NAME);
                        } catch (Exception ex2) {
                            final String unknownServerId = "unknown-server-id";
                            log.warn("Cannot get the local IP address. Please verify your network configuration. Will use the constant '" + unknownServerId + "' as server ID (highly unsafe!).", ex2);
                            id = unknownServerId.getBytes();
                        }
                    }

                    if (id.length > MAX_SERVER_ID_LENGTH) {
                        byte[] truncatedServerId = new byte[MAX_SERVER_ID_LENGTH];
                        System.arraycopy(id, 0, truncatedServerId, 0, MAX_SERVER_ID_LENGTH);
                        log.warn("The applied server ID '" + new String(id) + "' has to be truncated to " + MAX_SERVER_ID_LENGTH +
                                " chars (builtin hard limit) resulting in " + new String(truncatedServerId) + ". This may be highly unsafe if IDs differ with suffixes only!");
                        id = truncatedServerId;
                    }

                    if (serverIdArray.compareAndSet(null, id)) {
                        String idAsString;
                        try {
                            idAsString = new String(id, SERVER_ID_CHARSET_NAME);
                            if (serverId == null)
                                serverId = idAsString;

                            log.info("JVM unique ID: <" + idAsString + "> - Using this server ID to ensure uniqueness of transaction IDs across the network.");
                        } catch (UnsupportedEncodingException e) {
                            log.error("Unable to translate server is into " + SERVER_ID_CHARSET_NAME + " character set", e);
                        }
                    }
=======
        if (serverIdArray == null) {
            try {
                serverIdArray = serverId.substring(0, Math.min(serverId.length(), MAX_SERVER_ID_LENGTH)).getBytes("US-ASCII");
            } catch (Exception ex) {
                log.warn("cannot get this JVM unique ID. Make sure it is configured and you only use ASCII characters. Will use IP address instead (unsafe for production usage!).");
                try {
                    serverIdArray = InetAddress.getLocalHost().getHostAddress().getBytes("US-ASCII");
                } catch (Exception ex2) {
                    final String unknownServerId = "unknown-server-id";
                    log.warn("cannot get the local IP address. Will replace it with '" + unknownServerId + "' constant (highly unsafe!).");
                    serverIdArray = unknownServerId.getBytes();
>>>>>>> 30412dc2
                }
            }
        }
        return id;
    }

    public void shutdown() {
        serverIdArray.set(null);
    }

    public String toString() {
        StringBuilder sb = new StringBuilder(512);
        sb.append("a Configuration with [");

        try {
            sb.append(PropertyUtils.propertiesToString(this));
        } catch (PropertyException ex) {
            sb.append("???");
            if (log.isDebugEnabled()) log.debug("error accessing properties of Configuration object", ex);
        }

        sb.append("]");
        return sb.toString();
    }

    /*
    * Internal implementation
    */

    private void checkNotStarted() {
        if (TransactionManagerServices.isTransactionManagerRunning())
            throw new IllegalStateException("cannot change the configuration while the transaction manager is running");
    }

    static String getString(Properties properties, String key, String defaultValue) {
        String value = System.getProperty(key);
        if (value == null) {
            value = properties.getProperty(key);
            if (value == null)
                return defaultValue;
        }
        return evaluate(properties, value);
    }

    static boolean getBoolean(Properties properties, String key, boolean defaultValue) {
        return Boolean.valueOf(getString(properties, key, "" + defaultValue));
    }

    static int getInt(Properties properties, String key, int defaultValue) {
        return Integer.parseInt(getString(properties, key, "" + defaultValue));
    }

    private static String evaluate(Properties properties, String value) {
        String result = value;

        int startIndex = value.indexOf('$');
        if (startIndex > -1 && value.length() > startIndex +1 && value.charAt(startIndex +1) == '{') {
            int endIndex = value.indexOf('}');
            if (startIndex +2 == endIndex)
                throw new IllegalArgumentException("property ref cannot refer to an empty name: ${}");
            if (endIndex == -1)
                throw new IllegalArgumentException("unclosed property ref: ${" + value.substring(startIndex +2));

            String subPropertyKey = value.substring(startIndex +2, endIndex);
            String subPropertyValue = getString(properties, subPropertyKey, null);

            result = result.substring(0, startIndex) + subPropertyValue + result.substring(endIndex +1);
            return evaluate(properties, result);
        }

        return result;
    }

}<|MERGE_RESOLUTION|>--- conflicted
+++ resolved
@@ -84,17 +84,17 @@
             try {
                 String configurationFilename = System.getProperty("bitronix.tm.configuration");
                 if (configurationFilename != null) {
-                    if (log.isDebugEnabled()) log.debug("loading configuration file " + configurationFilename);
+                    if (log.isDebugEnabled()) { log.debug("loading configuration file " + configurationFilename); }
                     in = new FileInputStream(configurationFilename);
                 } else {
-                    if (log.isDebugEnabled()) log.debug("loading default configuration");
+                    if (log.isDebugEnabled()) { log.debug("loading default configuration"); }
                     in = ClassLoaderUtils.getResourceAsStream("bitronix-default-config.properties");
                 }
                 properties = new Properties();
                 if (in != null)
                     properties.load(in);
                 else
-                     if (log.isDebugEnabled()) log.debug("no configuration file found, using default settings");
+                     if (log.isDebugEnabled()) { log.debug("no configuration file found, using default settings"); }
             } finally {
                 if (in != null) in.close();
             }
@@ -642,7 +642,6 @@
      * @return the server ID.
      */
     public byte[] buildServerIdArray() {
-<<<<<<< HEAD
         byte[] id = serverIdArray.get();
         if (id == null) {
             // DCL is not a problem here, we just want to avoid multiple concurrent creations of the same array as it would look ugly in the logs.
@@ -689,19 +688,6 @@
                             log.error("Unable to translate server is into " + SERVER_ID_CHARSET_NAME + " character set", e);
                         }
                     }
-=======
-        if (serverIdArray == null) {
-            try {
-                serverIdArray = serverId.substring(0, Math.min(serverId.length(), MAX_SERVER_ID_LENGTH)).getBytes("US-ASCII");
-            } catch (Exception ex) {
-                log.warn("cannot get this JVM unique ID. Make sure it is configured and you only use ASCII characters. Will use IP address instead (unsafe for production usage!).");
-                try {
-                    serverIdArray = InetAddress.getLocalHost().getHostAddress().getBytes("US-ASCII");
-                } catch (Exception ex2) {
-                    final String unknownServerId = "unknown-server-id";
-                    log.warn("cannot get the local IP address. Will replace it with '" + unknownServerId + "' constant (highly unsafe!).");
-                    serverIdArray = unknownServerId.getBytes();
->>>>>>> 30412dc2
                 }
             }
         }
@@ -720,7 +706,7 @@
             sb.append(PropertyUtils.propertiesToString(this));
         } catch (PropertyException ex) {
             sb.append("???");
-            if (log.isDebugEnabled()) log.debug("error accessing properties of Configuration object", ex);
+            if (log.isDebugEnabled()) { log.debug("error accessing properties of Configuration object", ex); }
         }
 
         sb.append("]");
