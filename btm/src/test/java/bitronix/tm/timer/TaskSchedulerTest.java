--- conflicted
+++ resolved
@@ -94,14 +94,10 @@
             return obj;
         }
 
-<<<<<<< HEAD
-        ts.shutdown();
-=======
         @Override
         public void execute() throws TaskException {
             result.add(this);
         }
->>>>>>> 411ef721
     }
 
 }