--- conflicted
+++ resolved
@@ -80,11 +80,7 @@
         connection1.createStatement();
 
         Connection connection2 = poolingDataSource2.getConnection();
-<<<<<<< HEAD
-        JdbcConnectionHandle handle = (JdbcConnectionHandle) connection1;
-=======
-        JdbcConnectionHandle handle = (JdbcConnectionHandle) Proxy.getInvocationHandler(connection2);
->>>>>>> ef7eb677
+        JdbcConnectionHandle handle = (JdbcConnectionHandle) connection2;
         XAConnection xaConnection2 = (XAConnection) AbstractMockJdbcTest.getWrappedXAConnectionOf(handle.getPooledConnection());
         connection2.createStatement();
 
